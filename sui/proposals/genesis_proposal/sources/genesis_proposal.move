// Copyright (c) OmniBTC, Inc.
// SPDX-License-Identifier: GPL-3.0

/// Note: publish with immutable
module genesis_proposal::genesis_proposal {
    use std::ascii;
    use std::option::{Self, Option};
    use std::vector;

    use app_manager::app_manager::TotalAppInfo;
    use dola_types::dola_address;
    use dola_types::dola_contract::DolaContractRegistry;
    use governance::genesis::{GovernanceContracts, GovernanceCap};
    use governance::governance_v1::{Self, GovernanceInfo, Proposal};
    use lending_core::storage::Storage;
    use pool_manager::pool_manager::{Self, PoolManagerInfo};
    use sui::clock::Clock;
    use sui::coin::Coin;
    use sui::object::{Self, UID};
    use sui::package::UpgradeCap;
    use sui::sui::SUI;
    use sui::transfer;
    use sui::tx_context::TxContext;
    use user_manager::user_manager::{Self, UserManagerInfo};
    use wormhole::state::State;
    use wormhole_adapter_core::wormhole_adapter_core::{Self, CoreState};

    const E_FINISHED_PROPOSAL: u64 = 1;

    /// To prove that this is a proposal, make sure that the `certificate` in the proposal will only flow to
    /// governance contract.
    struct Certificate has store, drop {}

    struct ProposalInfo has key {
        id: UID,
        proposal_num: u64,
        proposal_cap: Option<GovernanceCap>
    }

    fun init(ctx: &mut TxContext) {
        transfer::share_object(ProposalInfo {
            id: object::new(ctx),
            // Determine the number of times the function is to be executed,
            // completing the entire proposal in one programmable transaction.
            proposal_num: 14,
            proposal_cap: option::none()
        })
    }

    fun get_proposal_cap(proposal_info: &mut ProposalInfo): &GovernanceCap {
        proposal_info.proposal_num = proposal_info.proposal_num - 1;
        assert!(proposal_info.proposal_num > 0, E_FINISHED_PROPOSAL);
        option::borrow(&proposal_info.proposal_cap)
    }

    fun destroy_cap(proposal_info: &mut ProposalInfo) {
        if (proposal_info.proposal_num == 0) {
            let proposal_cap = option::extract(&mut proposal_info.proposal_cap);
            governance_v1::destroy_governance_cap(proposal_cap);
        }
    }

    public entry fun create_proposal(governance_info: &mut GovernanceInfo, ctx: &mut TxContext) {
        governance_v1::create_proposal<Certificate>(governance_info, Certificate {}, ctx)
    }

    public entry fun vote_porposal(
        governance_info: &GovernanceInfo,
        proposal: &mut Proposal<Certificate>,
<<<<<<< HEAD
        proposal_info: &mut ProposalInfo,
=======
        total_app_info: &mut TotalAppInfo,
>>>>>>> 1ed235f6
        ctx: &mut TxContext
    ) {
        let governance_cap = governance_v1::vote_proposal(governance_info, Certificate {}, proposal, true, ctx);
        if (option::is_some(&governance_cap)) {
            let cap = option::extract(&mut governance_cap);
            option::fill(&mut proposal_info.proposal_cap, cap);
        };
        option::destroy_none(governance_cap)
    }

<<<<<<< HEAD
    public entry fun init_lending_core(
        proposal_info: &mut ProposalInfo,
        dola_contract_registry: &mut DolaContractRegistry,
        gov_contracts: &mut GovernanceContracts,
        total_app_info: &mut TotalAppInfo,
        upgrade_cap: UpgradeCap,
        ctx: &mut TxContext
    ) {
        let governance_cap = get_proposal_cap(proposal_info);

        // init storage
        lending_core::storage::initialize_cap_with_governance(governance_cap, total_app_info, ctx);
=======
            // init storage
            lending_core::storage::initialize_cap_with_governance(&governance_cap, total_app_info, ctx);

            // init wormhole adapter
            lending_core::wormhole_adapter::initialize_cap_with_governance(&governance_cap, ctx);
>>>>>>> 1ed235f6

        // init wormhole adapter
        lending_core::wormhole_adapter::initialize_cap_with_governance(
            governance_cap,
            gov_contracts,
            dola_contract_registry,
            upgrade_cap,
            ctx
        );

        destroy_cap(proposal_info);
    }

    public entry fun init_system_core(
        proposal_info: &mut ProposalInfo,
        total_app_info: &mut TotalAppInfo,
        gov_contracts: &mut GovernanceContracts,
        dola_registry: &mut DolaContractRegistry,
        upgrade_cap: UpgradeCap,
        ctx: &mut TxContext
    ) {
        let governance_cap = get_proposal_cap(proposal_info);

        // init storage
        system_core::storage::initialize_cap_with_governance(governance_cap, total_app_info, ctx);

        // init wormhole adapter
        system_core::wormhole_adapter::initialize_cap_with_governance(
            governance_cap,
            gov_contracts,
            dola_registry,
            upgrade_cap,
            ctx
        );

        destroy_cap(proposal_info);
    }

    public entry fun init_dola_portal(
        proposal_info: &mut ProposalInfo,
        gov_contracts: &mut GovernanceContracts,
        dola_contract_registry: &mut DolaContractRegistry,
        upgrade_cap: UpgradeCap,
        ctx: &mut TxContext
    ) {
        let governance_cap = get_proposal_cap(proposal_info);

        // init lending portal
        dola_portal::lending::initialize_cap_with_governance(
            governance_cap,
            gov_contracts,
            dola_contract_registry,
            upgrade_cap,
            ctx
        );

        // init system portal
        dola_portal::system::initialize_cap_with_governance(governance_cap, ctx);

        destroy_cap(proposal_info);
    }

    public entry fun init_chain_group_id(
        proposal_info: &mut ProposalInfo,
        user_manager: &mut UserManagerInfo,
        group_id: u16,
        chain_ids: vector<u16>,
    ) {
        let governance_cap = get_proposal_cap(proposal_info);

        let i = 0;
        while (i < vector::length(&chain_ids)) {
            let chain_id = *vector::borrow(&chain_ids, i);
            user_manager::register_dola_chain_id(governance_cap, user_manager, chain_id, group_id);
            i = i + 1;
        };

        destroy_cap(proposal_info);
    }

    public entry fun init_wormhole_adapter_core(
        proposal_info: &mut ProposalInfo,
        gov_contracts: &mut GovernanceContracts,
        dola_contract_registry: &mut DolaContractRegistry,
        wormhole_state: &mut State,
        upgrade_cap: UpgradeCap,
        ctx: &mut TxContext
    ) {
        let governance_cap = get_proposal_cap(proposal_info);

        wormhole_adapter_core::initialize_cap_with_governance(
            governance_cap,
            wormhole_state,
            gov_contracts,
            dola_contract_registry,
            upgrade_cap,
            ctx
        );

        destroy_cap(proposal_info);
    }

    public entry fun register_new_pool(
        proposal_info: &mut ProposalInfo,
        pool_manager_info: &mut PoolManagerInfo,
        pool_dola_address: vector<u8>,
        pool_dola_chain_id: u16,
        dola_pool_name: vector<u8>,
        dola_pool_id: u16,
        weight: u256,
        ctx: &mut TxContext
    ) {
        let governance_cap = get_proposal_cap(proposal_info);

        let pool = dola_address::create_dola_address(pool_dola_chain_id, pool_dola_address);

        if (!pool_manager::exist_pool_id(pool_manager_info, dola_pool_id)) {
            pool_manager::register_pool_id(
                governance_cap,
                pool_manager_info,
                ascii::string(dola_pool_name),
                dola_pool_id,
                ctx
            );
        };
        pool_manager::register_pool(governance_cap, pool_manager_info, pool, dola_pool_id);
        pool_manager::set_pool_weight(governance_cap, pool_manager_info, pool, weight);

        destroy_cap(proposal_info);
    }


    public entry fun register_new_reserve(
        proposal_info: &mut ProposalInfo,
        clock: &Clock,
        dola_pool_id: u16,
        is_isolated_asset: bool,
        borrowable_in_isolation: bool,
        treasury: u64,
        treasury_factor: u256,
        borrow_cap_ceiling: u256,
        collateral_coefficient: u256,
        borrow_coefficient: u256,
        base_borrow_rate: u256,
        borrow_rate_slope1: u256,
        borrow_rate_slope2: u256,
        optimal_utilization: u256,
        storage: &mut Storage,
        ctx: &mut TxContext
    ) {
        let governance_cap = get_proposal_cap(proposal_info);
        let storage_cap = lending_core::storage::register_cap_with_governance(governance_cap);
        lending_core::storage::register_new_reserve(
            &storage_cap,
            storage,
            clock,
            dola_pool_id,
            is_isolated_asset,
            borrowable_in_isolation,
            treasury,
            treasury_factor,
            borrow_cap_ceiling,
            collateral_coefficient,
            borrow_coefficient,
            base_borrow_rate,
            borrow_rate_slope1,
            borrow_rate_slope2,
            optimal_utilization,
            ctx
        );

        destroy_cap(proposal_info);
    }

    public entry fun register_remote_bridge(
        proposal_info: &mut ProposalInfo,
        core_state: &mut CoreState,
        wormhole_emitter_chain: u16,
        wormhole_emitter_address: vector<u8>,
    ) {
        let governance_cap = get_proposal_cap(proposal_info);

        wormhole_adapter_core::register_remote_bridge(
            governance_cap,
            core_state,
            wormhole_emitter_chain,
            wormhole_emitter_address
        );

        destroy_cap(proposal_info);
    }

    public entry fun delete_remote_bridge(
        proposal_info: &mut ProposalInfo,
        core_state: &mut CoreState,
        wormhole_emitter_chain: u16,
    ) {
        let governance_cap = get_proposal_cap(proposal_info);

        wormhole_adapter_core::delete_remote_bridge(
            governance_cap,
            core_state,
            wormhole_emitter_chain
        );

        destroy_cap(proposal_info);
    }

    public entry fun remote_register_owner(
        proposal_info: &mut ProposalInfo,
        wormhole_state: &mut State,
        core_state: &mut CoreState,
        dola_chain_id: u16,
        dola_contract: u256,
        wormhole_message_fee: Coin<SUI>,
    ) {
        let governance_cap = get_proposal_cap(proposal_info);
        wormhole_adapter_core::remote_register_owner(
            governance_cap,
            wormhole_state,
            core_state,
            dola_chain_id,
            dola_contract,
            wormhole_message_fee
        );

        destroy_cap(proposal_info);
    }

    public entry fun remote_register_spender(
        proposal_info: &mut ProposalInfo,
        wormhole_state: &mut State,
        core_state: &mut CoreState,
        dola_chain_id: u16,
        dola_contract: u256,
        wormhole_message_fee: Coin<SUI>,
    ) {
        let governance_cap = get_proposal_cap(proposal_info);

        wormhole_adapter_core::remote_register_spender(
            governance_cap,
            wormhole_state,
            core_state,
            dola_chain_id,
            dola_contract,
            wormhole_message_fee
        );

        destroy_cap(proposal_info);
    }

    public entry fun remote_delete_owner(
        proposal_info: &mut ProposalInfo,
        wormhole_state: &mut State,
        core_state: &mut CoreState,
        dola_chain_id: u16,
        dola_contract: u256,
        wormhole_message_fee: Coin<SUI>,
    ) {
        let governance_cap = get_proposal_cap(proposal_info);

        wormhole_adapter_core::remote_delete_owner(
            governance_cap,
            wormhole_state,
            core_state,
            dola_chain_id,
            dola_contract,
            wormhole_message_fee
        );

        destroy_cap(proposal_info);
    }

    public entry fun remote_delete_spender(
        proposal_info: &mut ProposalInfo,
        wormhole_state: &mut State,
        core_state: &mut CoreState,
        dola_chain_id: u16,
        dola_contract: u256,
        wormhole_message_fee: Coin<SUI>,
<<<<<<< HEAD
=======
        ctx: &mut TxContext
    ) {
        let governance_cap = governance_v1::vote_proposal(governance_info, Certificate {}, proposal, true, ctx);

        if (option::is_some(&governance_cap)) {
            let governance_cap = option::extract(&mut governance_cap);

            wormhole_adapter_core::remote_delete_spender(
                &governance_cap,
                wormhole_state,
                core_state,
                dola_chain_id,
                dola_contract,
                wormhole_message_fee
            );

            governance_v1::destory_governance_cap(governance_cap);
        } else {
            transfer::public_transfer(wormhole_message_fee, tx_context::sender(ctx));
        };

        option::destroy_none(governance_cap);
    }

    public entry fun vote_register_new_reserve(
        governance_info: &mut GovernanceInfo,
        proposal: &mut Proposal<Certificate>,
        clock: &Clock,
        dola_pool_id: u16,
        is_isolated_asset: bool,
        borrowable_in_isolation: bool,
        treasury: u64,
        treasury_factor: u256,
        borrow_cap_ceiling: u256,
        collateral_coefficient: u256,
        borrow_coefficient: u256,
        base_borrow_rate: u256,
        borrow_rate_slope1: u256,
        borrow_rate_slope2: u256,
        optimal_utilization: u256,
        storage: &mut Storage,
        ctx: &mut TxContext
    ) {
        let governance_cap = governance_v1::vote_proposal(governance_info, Certificate {}, proposal, true, ctx);

        if (option::is_some(&governance_cap)) {
            let governance_cap = option::extract(&mut governance_cap);
            lending_core::storage::register_new_reserve(
                &governance_cap,
                storage,
                clock,
                dola_pool_id,
                is_isolated_asset,
                borrowable_in_isolation,
                treasury,
                treasury_factor,
                borrow_cap_ceiling,
                collateral_coefficient,
                borrow_coefficient,
                base_borrow_rate,
                borrow_rate_slope1,
                borrow_rate_slope2,
                optimal_utilization,
                ctx
            );
            governance_v1::destory_governance_cap(governance_cap);
        };

        option::destroy_none(governance_cap);
    }

    public entry fun vote_claim_from_treasury(
        pool_manager_info: &mut PoolManagerInfo,
        governance_info: &mut GovernanceInfo,
        proposal: &mut Proposal<Certificate>,
        storage: &mut Storage,
        clock: &Clock,
        dola_pool_id: u16,
        dola_user_id: u64,
        amount: u64,
        ctx: &mut TxContext
>>>>>>> 1ed235f6
    ) {
        let governance_cap = get_proposal_cap(proposal_info);

        wormhole_adapter_core::remote_delete_spender(
            governance_cap,
            wormhole_state,
            core_state,
            dola_chain_id,
            dola_contract,
            wormhole_message_fee
        );

        destroy_cap(proposal_info);
    }
}<|MERGE_RESOLUTION|>--- conflicted
+++ resolved
@@ -1,211 +1,151 @@
 // Copyright (c) OmniBTC, Inc.
 // SPDX-License-Identifier: GPL-3.0
 
-/// Note: publish with immutable
 module genesis_proposal::genesis_proposal {
     use std::ascii;
-    use std::option::{Self, Option};
+    use std::option;
     use std::vector;
 
     use app_manager::app_manager::TotalAppInfo;
     use dola_types::dola_address;
     use dola_types::dola_contract::DolaContractRegistry;
-    use governance::genesis::{GovernanceContracts, GovernanceCap};
     use governance::governance_v1::{Self, GovernanceInfo, Proposal};
     use lending_core::storage::Storage;
     use pool_manager::pool_manager::{Self, PoolManagerInfo};
     use sui::clock::Clock;
     use sui::coin::Coin;
-    use sui::object::{Self, UID};
-    use sui::package::UpgradeCap;
     use sui::sui::SUI;
     use sui::transfer;
-    use sui::tx_context::TxContext;
+    use sui::tx_context::{Self, TxContext};
     use user_manager::user_manager::{Self, UserManagerInfo};
     use wormhole::state::State;
     use wormhole_adapter_core::wormhole_adapter_core::{Self, CoreState};
 
-    const E_FINISHED_PROPOSAL: u64 = 1;
-
     /// To prove that this is a proposal, make sure that the `certificate` in the proposal will only flow to
     /// governance contract.
     struct Certificate has store, drop {}
 
-    struct ProposalInfo has key {
-        id: UID,
-        proposal_num: u64,
-        proposal_cap: Option<GovernanceCap>
-    }
-
-    fun init(ctx: &mut TxContext) {
-        transfer::share_object(ProposalInfo {
-            id: object::new(ctx),
-            // Determine the number of times the function is to be executed,
-            // completing the entire proposal in one programmable transaction.
-            proposal_num: 14,
-            proposal_cap: option::none()
-        })
-    }
-
-    fun get_proposal_cap(proposal_info: &mut ProposalInfo): &GovernanceCap {
-        proposal_info.proposal_num = proposal_info.proposal_num - 1;
-        assert!(proposal_info.proposal_num > 0, E_FINISHED_PROPOSAL);
-        option::borrow(&proposal_info.proposal_cap)
-    }
-
-    fun destroy_cap(proposal_info: &mut ProposalInfo) {
-        if (proposal_info.proposal_num == 0) {
-            let proposal_cap = option::extract(&mut proposal_info.proposal_cap);
-            governance_v1::destroy_governance_cap(proposal_cap);
-        }
-    }
-
     public entry fun create_proposal(governance_info: &mut GovernanceInfo, ctx: &mut TxContext) {
         governance_v1::create_proposal<Certificate>(governance_info, Certificate {}, ctx)
     }
 
-    public entry fun vote_porposal(
-        governance_info: &GovernanceInfo,
-        proposal: &mut Proposal<Certificate>,
-<<<<<<< HEAD
-        proposal_info: &mut ProposalInfo,
-=======
+    public entry fun vote_init_lending_core(
+        governance_info: &mut GovernanceInfo,
+        proposal: &mut Proposal<Certificate>,
         total_app_info: &mut TotalAppInfo,
->>>>>>> 1ed235f6
-        ctx: &mut TxContext
-    ) {
-        let governance_cap = governance_v1::vote_proposal(governance_info, Certificate {}, proposal, true, ctx);
-        if (option::is_some(&governance_cap)) {
-            let cap = option::extract(&mut governance_cap);
-            option::fill(&mut proposal_info.proposal_cap, cap);
-        };
-        option::destroy_none(governance_cap)
-    }
-
-<<<<<<< HEAD
-    public entry fun init_lending_core(
-        proposal_info: &mut ProposalInfo,
-        dola_contract_registry: &mut DolaContractRegistry,
-        gov_contracts: &mut GovernanceContracts,
-        total_app_info: &mut TotalAppInfo,
-        upgrade_cap: UpgradeCap,
-        ctx: &mut TxContext
-    ) {
-        let governance_cap = get_proposal_cap(proposal_info);
-
-        // init storage
-        lending_core::storage::initialize_cap_with_governance(governance_cap, total_app_info, ctx);
-=======
+        ctx: &mut TxContext
+    ) {
+        let governance_cap = governance_v1::vote_proposal(governance_info, Certificate {}, proposal, true, ctx);
+
+        if (option::is_some(&governance_cap)) {
+            let governance_cap = option::extract(&mut governance_cap);
+
             // init storage
             lending_core::storage::initialize_cap_with_governance(&governance_cap, total_app_info, ctx);
 
             // init wormhole adapter
             lending_core::wormhole_adapter::initialize_cap_with_governance(&governance_cap, ctx);
->>>>>>> 1ed235f6
-
-        // init wormhole adapter
-        lending_core::wormhole_adapter::initialize_cap_with_governance(
-            governance_cap,
-            gov_contracts,
-            dola_contract_registry,
-            upgrade_cap,
-            ctx
-        );
-
-        destroy_cap(proposal_info);
-    }
-
-    public entry fun init_system_core(
-        proposal_info: &mut ProposalInfo,
+
+            governance_v1::destory_governance_cap(governance_cap);
+        };
+
+        option::destroy_none(governance_cap);
+    }
+
+    public entry fun vote_init_system_core(
+        governance_info: &mut GovernanceInfo,
+        proposal: &mut Proposal<Certificate>,
         total_app_info: &mut TotalAppInfo,
-        gov_contracts: &mut GovernanceContracts,
-        dola_registry: &mut DolaContractRegistry,
-        upgrade_cap: UpgradeCap,
-        ctx: &mut TxContext
-    ) {
-        let governance_cap = get_proposal_cap(proposal_info);
-
-        // init storage
-        system_core::storage::initialize_cap_with_governance(governance_cap, total_app_info, ctx);
-
-        // init wormhole adapter
-        system_core::wormhole_adapter::initialize_cap_with_governance(
-            governance_cap,
-            gov_contracts,
-            dola_registry,
-            upgrade_cap,
-            ctx
-        );
-
-        destroy_cap(proposal_info);
-    }
-
-    public entry fun init_dola_portal(
-        proposal_info: &mut ProposalInfo,
-        gov_contracts: &mut GovernanceContracts,
+        ctx: &mut TxContext
+    ) {
+        let governance_cap = governance_v1::vote_proposal(governance_info, Certificate {}, proposal, true, ctx);
+
+        if (option::is_some(&governance_cap)) {
+            let governance_cap = option::extract(&mut governance_cap);
+
+            // init storage
+            system_core::storage::initialize_cap_with_governance(&governance_cap, total_app_info, ctx);
+
+            // init wormhole adapter
+            system_core::wormhole_adapter::initialize_cap_with_governance(&governance_cap, ctx);
+
+            governance_v1::destory_governance_cap(governance_cap);
+        };
+
+        option::destroy_none(governance_cap);
+    }
+
+    public entry fun vote_init_dola_portal(
+        governance_info: &mut GovernanceInfo,
+        proposal: &mut Proposal<Certificate>,
         dola_contract_registry: &mut DolaContractRegistry,
-        upgrade_cap: UpgradeCap,
-        ctx: &mut TxContext
-    ) {
-        let governance_cap = get_proposal_cap(proposal_info);
-
-        // init lending portal
-        dola_portal::lending::initialize_cap_with_governance(
-            governance_cap,
-            gov_contracts,
-            dola_contract_registry,
-            upgrade_cap,
-            ctx
-        );
-
-        // init system portal
-        dola_portal::system::initialize_cap_with_governance(governance_cap, ctx);
-
-        destroy_cap(proposal_info);
-    }
-
-    public entry fun init_chain_group_id(
-        proposal_info: &mut ProposalInfo,
+        ctx: &mut TxContext
+    ) {
+        let governance_cap = governance_v1::vote_proposal(governance_info, Certificate {}, proposal, true, ctx);
+
+        if (option::is_some(&governance_cap)) {
+            let governance_cap = option::extract(&mut governance_cap);
+
+            // init lending portal
+            dola_portal::lending::initialize_cap_with_governance(&governance_cap, dola_contract_registry, ctx);
+
+            // init system portal
+            dola_portal::system::initialize_cap_with_governance(&governance_cap, ctx);
+
+            governance_v1::destory_governance_cap(governance_cap);
+        };
+
+        option::destroy_none(governance_cap);
+    }
+
+    public entry fun vote_init_chain_group_id(
+        governance_info: &mut GovernanceInfo,
+        proposal: &mut Proposal<Certificate>,
         user_manager: &mut UserManagerInfo,
         group_id: u16,
         chain_ids: vector<u16>,
-    ) {
-        let governance_cap = get_proposal_cap(proposal_info);
-
-        let i = 0;
-        while (i < vector::length(&chain_ids)) {
-            let chain_id = *vector::borrow(&chain_ids, i);
-            user_manager::register_dola_chain_id(governance_cap, user_manager, chain_id, group_id);
-            i = i + 1;
-        };
-
-        destroy_cap(proposal_info);
-    }
-
-    public entry fun init_wormhole_adapter_core(
-        proposal_info: &mut ProposalInfo,
-        gov_contracts: &mut GovernanceContracts,
-        dola_contract_registry: &mut DolaContractRegistry,
+        ctx: &mut TxContext
+    ) {
+        let governance_cap = governance_v1::vote_proposal(governance_info, Certificate {}, proposal, true, ctx);
+
+        if (option::is_some(&governance_cap)) {
+            let governance_cap = option::extract(&mut governance_cap);
+
+            let i = 0;
+            while (i < vector::length(&chain_ids)) {
+                let chain_id = *vector::borrow(&chain_ids, i);
+                user_manager::register_dola_chain_id(&governance_cap, user_manager, chain_id, group_id);
+                i = i + 1;
+            };
+
+            governance_v1::destory_governance_cap(governance_cap);
+        };
+
+        option::destroy_none(governance_cap);
+    }
+
+    public entry fun vote_init_wormhole_adapter_core(
+        governance_info: &mut GovernanceInfo,
+        proposal: &mut Proposal<Certificate>,
         wormhole_state: &mut State,
-        upgrade_cap: UpgradeCap,
-        ctx: &mut TxContext
-    ) {
-        let governance_cap = get_proposal_cap(proposal_info);
-
-        wormhole_adapter_core::initialize_cap_with_governance(
-            governance_cap,
-            wormhole_state,
-            gov_contracts,
-            dola_contract_registry,
-            upgrade_cap,
-            ctx
-        );
-
-        destroy_cap(proposal_info);
-    }
-
-    public entry fun register_new_pool(
-        proposal_info: &mut ProposalInfo,
+        ctx: &mut TxContext
+    ) {
+        let governance_cap = governance_v1::vote_proposal(governance_info, Certificate {}, proposal, true, ctx);
+
+        if (option::is_some(&governance_cap)) {
+            let governance_cap = option::extract(&mut governance_cap);
+
+            wormhole_adapter_core::initialize_cap_with_governance(&governance_cap, wormhole_state, ctx);
+
+            governance_v1::destory_governance_cap(governance_cap);
+        };
+
+        option::destroy_none(governance_cap);
+    }
+
+    public entry fun vote_register_new_pool(
+        governance_info: &mut GovernanceInfo,
+        proposal: &mut Proposal<Certificate>,
         pool_manager_info: &mut PoolManagerInfo,
         pool_dola_address: vector<u8>,
         pool_dola_chain_id: u16,
@@ -214,176 +154,185 @@
         weight: u256,
         ctx: &mut TxContext
     ) {
-        let governance_cap = get_proposal_cap(proposal_info);
-
-        let pool = dola_address::create_dola_address(pool_dola_chain_id, pool_dola_address);
-
-        if (!pool_manager::exist_pool_id(pool_manager_info, dola_pool_id)) {
-            pool_manager::register_pool_id(
-                governance_cap,
-                pool_manager_info,
-                ascii::string(dola_pool_name),
-                dola_pool_id,
-                ctx
-            );
-        };
-        pool_manager::register_pool(governance_cap, pool_manager_info, pool, dola_pool_id);
-        pool_manager::set_pool_weight(governance_cap, pool_manager_info, pool, weight);
-
-        destroy_cap(proposal_info);
-    }
-
-
-    public entry fun register_new_reserve(
-        proposal_info: &mut ProposalInfo,
-        clock: &Clock,
-        dola_pool_id: u16,
-        is_isolated_asset: bool,
-        borrowable_in_isolation: bool,
-        treasury: u64,
-        treasury_factor: u256,
-        borrow_cap_ceiling: u256,
-        collateral_coefficient: u256,
-        borrow_coefficient: u256,
-        base_borrow_rate: u256,
-        borrow_rate_slope1: u256,
-        borrow_rate_slope2: u256,
-        optimal_utilization: u256,
-        storage: &mut Storage,
-        ctx: &mut TxContext
-    ) {
-        let governance_cap = get_proposal_cap(proposal_info);
-        let storage_cap = lending_core::storage::register_cap_with_governance(governance_cap);
-        lending_core::storage::register_new_reserve(
-            &storage_cap,
-            storage,
-            clock,
-            dola_pool_id,
-            is_isolated_asset,
-            borrowable_in_isolation,
-            treasury,
-            treasury_factor,
-            borrow_cap_ceiling,
-            collateral_coefficient,
-            borrow_coefficient,
-            base_borrow_rate,
-            borrow_rate_slope1,
-            borrow_rate_slope2,
-            optimal_utilization,
-            ctx
-        );
-
-        destroy_cap(proposal_info);
-    }
-
-    public entry fun register_remote_bridge(
-        proposal_info: &mut ProposalInfo,
+        let governance_cap = governance_v1::vote_proposal(governance_info, Certificate {}, proposal, true, ctx);
+
+        if (option::is_some(&governance_cap)) {
+            let governance_cap = option::extract(&mut governance_cap);
+
+            let pool = dola_address::create_dola_address(pool_dola_chain_id, pool_dola_address);
+
+            if (!pool_manager::exist_pool_id(pool_manager_info, dola_pool_id)) {
+                pool_manager::register_pool_id(
+                    &governance_cap,
+                    pool_manager_info,
+                    ascii::string(dola_pool_name),
+                    dola_pool_id,
+                    ctx
+                );
+            };
+            pool_manager::register_pool(&governance_cap, pool_manager_info, pool, dola_pool_id);
+            pool_manager::set_pool_weight(&governance_cap, pool_manager_info, pool, weight);
+
+            governance_v1::destory_governance_cap(governance_cap);
+        };
+
+        option::destroy_none(governance_cap);
+    }
+
+    public entry fun vote_register_remote_bridge(
+        governance_info: &mut GovernanceInfo,
+        proposal: &mut Proposal<Certificate>,
         core_state: &mut CoreState,
         wormhole_emitter_chain: u16,
         wormhole_emitter_address: vector<u8>,
-    ) {
-        let governance_cap = get_proposal_cap(proposal_info);
-
-        wormhole_adapter_core::register_remote_bridge(
-            governance_cap,
-            core_state,
-            wormhole_emitter_chain,
-            wormhole_emitter_address
-        );
-
-        destroy_cap(proposal_info);
-    }
-
-    public entry fun delete_remote_bridge(
-        proposal_info: &mut ProposalInfo,
+        ctx: &mut TxContext
+    ) {
+        let governance_cap = governance_v1::vote_proposal(governance_info, Certificate {}, proposal, true, ctx);
+
+        if (option::is_some(&governance_cap)) {
+            let governance_cap = option::extract(&mut governance_cap);
+
+            wormhole_adapter_core::register_remote_bridge(
+                &governance_cap,
+                core_state,
+                wormhole_emitter_chain,
+                wormhole_emitter_address
+            );
+
+            governance_v1::destory_governance_cap(governance_cap);
+        };
+
+        option::destroy_none(governance_cap);
+    }
+
+    public entry fun vote_delete_remote_bridge(
+        governance_info: &mut GovernanceInfo,
+        proposal: &mut Proposal<Certificate>,
         core_state: &mut CoreState,
         wormhole_emitter_chain: u16,
-    ) {
-        let governance_cap = get_proposal_cap(proposal_info);
-
-        wormhole_adapter_core::delete_remote_bridge(
-            governance_cap,
-            core_state,
-            wormhole_emitter_chain
-        );
-
-        destroy_cap(proposal_info);
-    }
-
-    public entry fun remote_register_owner(
-        proposal_info: &mut ProposalInfo,
+        ctx: &mut TxContext
+    ) {
+        let governance_cap = governance_v1::vote_proposal(governance_info, Certificate {}, proposal, true, ctx);
+
+        if (option::is_some(&governance_cap)) {
+            let governance_cap = option::extract(&mut governance_cap);
+
+            wormhole_adapter_core::delete_remote_bridge(
+                &governance_cap,
+                core_state,
+                wormhole_emitter_chain
+            );
+
+            governance_v1::destory_governance_cap(governance_cap);
+        };
+
+        option::destroy_none(governance_cap);
+    }
+
+    public entry fun vote_remote_register_owner(
+        governance_info: &mut GovernanceInfo,
+        proposal: &mut Proposal<Certificate>,
         wormhole_state: &mut State,
         core_state: &mut CoreState,
         dola_chain_id: u16,
         dola_contract: u256,
         wormhole_message_fee: Coin<SUI>,
-    ) {
-        let governance_cap = get_proposal_cap(proposal_info);
-        wormhole_adapter_core::remote_register_owner(
-            governance_cap,
-            wormhole_state,
-            core_state,
-            dola_chain_id,
-            dola_contract,
-            wormhole_message_fee
-        );
-
-        destroy_cap(proposal_info);
-    }
-
-    public entry fun remote_register_spender(
-        proposal_info: &mut ProposalInfo,
+        ctx: &mut TxContext
+    ) {
+        let governance_cap = governance_v1::vote_proposal(governance_info, Certificate {}, proposal, true, ctx);
+
+        if (option::is_some(&governance_cap)) {
+            let governance_cap = option::extract(&mut governance_cap);
+
+            wormhole_adapter_core::remote_register_owner(
+                &governance_cap,
+                wormhole_state,
+                core_state,
+                dola_chain_id,
+                dola_contract,
+                wormhole_message_fee
+            );
+
+            governance_v1::destory_governance_cap(governance_cap);
+        } else {
+            transfer::public_transfer(wormhole_message_fee, tx_context::sender(ctx));
+        };
+
+        option::destroy_none(governance_cap);
+    }
+
+    public entry fun vote_remote_register_spender(
+        governance_info: &mut GovernanceInfo,
+        proposal: &mut Proposal<Certificate>,
         wormhole_state: &mut State,
         core_state: &mut CoreState,
         dola_chain_id: u16,
         dola_contract: u256,
         wormhole_message_fee: Coin<SUI>,
-    ) {
-        let governance_cap = get_proposal_cap(proposal_info);
-
-        wormhole_adapter_core::remote_register_spender(
-            governance_cap,
-            wormhole_state,
-            core_state,
-            dola_chain_id,
-            dola_contract,
-            wormhole_message_fee
-        );
-
-        destroy_cap(proposal_info);
-    }
-
-    public entry fun remote_delete_owner(
-        proposal_info: &mut ProposalInfo,
+        ctx: &mut TxContext
+    ) {
+        let governance_cap = governance_v1::vote_proposal(governance_info, Certificate {}, proposal, true, ctx);
+
+        if (option::is_some(&governance_cap)) {
+            let governance_cap = option::extract(&mut governance_cap);
+
+            wormhole_adapter_core::remote_register_spender(
+                &governance_cap,
+                wormhole_state,
+                core_state,
+                dola_chain_id,
+                dola_contract,
+                wormhole_message_fee
+            );
+
+            governance_v1::destory_governance_cap(governance_cap);
+        } else {
+            transfer::public_transfer(wormhole_message_fee, tx_context::sender(ctx));
+        };
+
+        option::destroy_none(governance_cap);
+    }
+
+    public entry fun vote_remote_delete_owner(
+        governance_info: &mut GovernanceInfo,
+        proposal: &mut Proposal<Certificate>,
         wormhole_state: &mut State,
         core_state: &mut CoreState,
         dola_chain_id: u16,
         dola_contract: u256,
         wormhole_message_fee: Coin<SUI>,
-    ) {
-        let governance_cap = get_proposal_cap(proposal_info);
-
-        wormhole_adapter_core::remote_delete_owner(
-            governance_cap,
-            wormhole_state,
-            core_state,
-            dola_chain_id,
-            dola_contract,
-            wormhole_message_fee
-        );
-
-        destroy_cap(proposal_info);
-    }
-
-    public entry fun remote_delete_spender(
-        proposal_info: &mut ProposalInfo,
+        ctx: &mut TxContext
+    ) {
+        let governance_cap = governance_v1::vote_proposal(governance_info, Certificate {}, proposal, true, ctx);
+
+        if (option::is_some(&governance_cap)) {
+            let governance_cap = option::extract(&mut governance_cap);
+
+            wormhole_adapter_core::remote_delete_owner(
+                &governance_cap,
+                wormhole_state,
+                core_state,
+                dola_chain_id,
+                dola_contract,
+                wormhole_message_fee
+            );
+
+            governance_v1::destory_governance_cap(governance_cap);
+        } else {
+            transfer::public_transfer(wormhole_message_fee, tx_context::sender(ctx));
+        };
+
+        option::destroy_none(governance_cap);
+    }
+
+    public entry fun vote_remote_delete_spender(
+        governance_info: &mut GovernanceInfo,
+        proposal: &mut Proposal<Certificate>,
         wormhole_state: &mut State,
         core_state: &mut CoreState,
         dola_chain_id: u16,
         dola_contract: u256,
         wormhole_message_fee: Coin<SUI>,
-<<<<<<< HEAD
-=======
         ctx: &mut TxContext
     ) {
         let governance_cap = governance_v1::vote_proposal(governance_info, Certificate {}, proposal, true, ctx);
@@ -465,19 +414,25 @@
         dola_user_id: u64,
         amount: u64,
         ctx: &mut TxContext
->>>>>>> 1ed235f6
-    ) {
-        let governance_cap = get_proposal_cap(proposal_info);
-
-        wormhole_adapter_core::remote_delete_spender(
-            governance_cap,
-            wormhole_state,
-            core_state,
-            dola_chain_id,
-            dola_contract,
-            wormhole_message_fee
-        );
-
-        destroy_cap(proposal_info);
+    ) {
+        let governance_cap = governance_v1::vote_proposal(governance_info, Certificate {}, proposal, true, ctx);
+
+        if (option::is_some(&governance_cap)) {
+            let governance_cap = option::extract(&mut governance_cap);
+            let storage_cap = lending_core::storage::register_cap_with_governance(&governance_cap);
+            lending_core::logic::claim_from_treasury(
+                &governance_cap,
+                &storage_cap,
+                pool_manager_info,
+                storage,
+                clock,
+                dola_pool_id,
+                dola_user_id,
+                (amount as u256)
+            );
+            governance_v1::destory_governance_cap(governance_cap);
+        };
+
+        option::destroy_none(governance_cap);
     }
 }