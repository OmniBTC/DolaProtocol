--- conflicted
+++ resolved
@@ -11,11 +11,7 @@
     use lending::rates::calculate_utilization;
     use lending::storage::{Storage, get_user_collaterals, get_user_loans, get_borrow_rate, get_liquidity_rate, get_app_id, get_reserve_length};
     use oracle::oracle::{PriceOracle, get_token_price};
-<<<<<<< HEAD
-    use pool_manager::pool_manager::{Self, get_token_liquidity, PoolManagerInfo, get_app_liquidity, get_pool_name_by_id};
-=======
-    use pool_manager::pool_manager::{Self, token_liquidity, PoolManagerInfo, get_app_liquidity, get_pool_name_by_id, get_pools_by_id};
->>>>>>> 88223d88
+    use pool_manager::pool_manager::{Self, get_token_liquidity, PoolManagerInfo, get_app_liquidity, get_pool_name_by_id, get_pools_by_id};
     use sui::event::emit;
     use sui::math::{pow, min};
     use user_manager::user_manager::{Self, UserManagerInfo};
