module omnipool::pool {
    use std::ascii;
    use std::type_name;
    use std::vector;

    use dola_types::types::{convert_address_to_dola, convert_pool_to_dola, DolaAddress, convert_dola_to_address, dola_address, encode_dola_address, decode_dola_address};
    use serde::serde::{serialize_vector, serialize_u64, deserialize_u64, vector_slice, serialize_u16, deserialize_u16};
    use sui::balance::{Self, Balance, zero};
    use sui::coin::{Self, Coin};
    use sui::object::{Self, UID};
    use sui::transfer::{Self, share_object};
    use sui::tx_context::{Self, TxContext};

    #[test_only]
    use sui::sui::SUI;
    #[test_only]
    use sui::test_scenario;

    const EINVALID_LENGTH: u64 = 0;

    const EMUST_DEPLOYER: u64 = 1;

    const EINVALID_TOKEN: u64 = 2;

    const DOLAID: u16 = 0;


    /// The user_addr's information is recorded in the protocol, and the pool only needs to record itself
    struct Pool<phantom CoinType> has key, store {
        id: UID,
        balance: Balance<CoinType>,
        decimal: u8
    }

    /// Give permission to the bridge when Pool is in use
    struct PoolCap has key, store {
        id: UID
    }

    public fun register_cap(ctx: &mut TxContext): PoolCap {
        // todo! consider into govern
        PoolCap {
            id: object::new(ctx)
        }
    }

    public fun delete_cap(pool_cap: PoolCap) {
        let PoolCap { id } = pool_cap;
        object::delete(id);
    }

    /// todo! Realize cross create pool
    public entry fun create_pool<CoinType>(decimal: u8, ctx: &mut TxContext) {
        share_object(Pool<CoinType> {
            id: object::new(ctx),
            balance: zero<CoinType>(),
            decimal
        })
    }

    public fun get_coin_decimal<CoinType>(pool: &Pool<CoinType>): u8 {
        pool.decimal
    }

    public fun convert_amount(amount: u64, cur_decimal: u8, target_decimal: u8): u64 {
        while (cur_decimal != target_decimal) {
            if (cur_decimal < target_decimal) {
                amount = amount * 10;
                cur_decimal = cur_decimal + 1;
            }else {
                amount = amount / 10;
                cur_decimal = cur_decimal - 1;
            };
        };
        amount
    }

    /// Normal amount in dola protocol
    /// 1. Pool class normal
    /// 2. Application class normal
    public fun normal_amount<CoinType>(pool: &Pool<CoinType>, amount: u64): u64 {
        let cur_decimal = get_coin_decimal<CoinType>(pool);
        let target_decimal = 8;
        convert_amount(amount, cur_decimal, target_decimal)
    }

    public fun unnormal_amount<CoinType>(pool: &Pool<CoinType>, amount: u64): u64 {
        let cur_decimal = 8;
        let target_decimal = get_coin_decimal<CoinType>(pool);
        convert_amount(amount, cur_decimal, target_decimal)
    }

    /// call by user_addr or application
    public fun deposit_to<CoinType>(
        pool: &mut Pool<CoinType>,
        deposit_coin: Coin<CoinType>,
        app_id: u16,
        app_payload: vector<u8>,
        ctx: &mut TxContext
    ): vector<u8> {
        let amount = normal_amount(pool, coin::value(&deposit_coin));
        let user_addr = convert_address_to_dola(tx_context::sender(ctx));
        let pool_addr = convert_pool_to_dola<CoinType>();
        let pool_payload = encode_send_deposit_payload(pool_addr, user_addr, amount, app_id, app_payload);
        balance::join(&mut pool.balance, coin::into_balance(deposit_coin));
        pool_payload
    }

    /// call by user_addr or application
    public fun withdraw_to<CoinType>(
        _pool: &mut Pool<CoinType>,
        app_id: u16,
        app_payload: vector<u8>,
        ctx: &mut TxContext
    ): vector<u8> {
        let user_addr = convert_address_to_dola(tx_context::sender(ctx));
        let pool_addr = convert_pool_to_dola<CoinType>();
        let pool_payload = encode_send_withdraw_payload(pool_addr, user_addr, app_id, app_payload);
        pool_payload
    }

    /// call by bridge
    public fun inner_withdraw<CoinType>(
        _: &PoolCap,
        pool: &mut Pool<CoinType>,
        user_addr: DolaAddress,
        amount: u64,
        pool_addr: DolaAddress,
        ctx: &mut TxContext
    ) {
        let user_addr = convert_dola_to_address(user_addr);
        amount = unnormal_amount(pool, amount);
        let balance = balance::split(&mut pool.balance, amount);
        let coin = coin::from_balance(balance, ctx);
        assert!(
            dola_address(&pool_addr) == ascii::into_bytes(type_name::into_string(type_name::get<CoinType>())),
            EINVALID_TOKEN
        );
        transfer::transfer(coin, user_addr);
    }

    public fun deposit_and_withdraw<DepositCoinType, WithdrawCoinType>(
        deposit_pool: &mut Pool<DepositCoinType>,
        deposit_coin: Coin<DepositCoinType>,
        app_id: u16,
        app_payload: vector<u8>,
        ctx: &mut TxContext
    ): vector<u8> {
        let amount = normal_amount(deposit_pool, coin::value(&deposit_coin));
        let depoist_user = convert_address_to_dola(tx_context::sender(ctx));
        let deposit_pool_address = convert_pool_to_dola<DepositCoinType>();

        balance::join(&mut deposit_pool.balance, coin::into_balance(deposit_coin));
        let withdraw_pool_address = convert_pool_to_dola<WithdrawCoinType>();

        let pool_payload = encode_send_deposit_and_withdraw_payload(
            deposit_pool_address,
            depoist_user,
            amount,
            withdraw_pool_address,
            app_id,
            app_payload
        );
        pool_payload
    }

    /// encode deposit msg
    public fun encode_send_deposit_payload(
        pool_addr: DolaAddress,
        user_addr: DolaAddress,
        amount: u64,
        app_id: u16,
        app_payload: vector<u8>
    ): vector<u8> {
        let pool_payload = vector::empty<u8>();

        let pool_addr = encode_dola_address(pool_addr);
        serialize_u16(&mut pool_payload, (vector::length(&pool_addr) as u16));
        serialize_vector(&mut pool_payload, pool_addr);

        let user_addr = encode_dola_address(user_addr);
        serialize_u16(&mut pool_payload, (vector::length(&user_addr) as u16));
        serialize_vector(&mut pool_payload, user_addr);

        serialize_u64(&mut pool_payload, amount);

        serialize_u16(&mut pool_payload, app_id);

        if (vector::length(&app_payload) > 0) {
            serialize_u16(&mut pool_payload, (vector::length(&app_payload) as u16));
            serialize_vector(&mut pool_payload, app_payload);
        };
        pool_payload
    }

    /// decode deposit msg
    public fun decode_send_deposit_payload(
        pool_payload: vector<u8>
    ): (DolaAddress, DolaAddress, u64, u16, vector<u8>) {
        let length = vector::length(&pool_payload);
        let index = 0;
        let data_len;

        data_len = 2;
        let pool_len = deserialize_u16(&vector_slice(&pool_payload, index, index + data_len));
<<<<<<< HEAD
        index = index + data_len;

        data_len = (pool_len as u64);
        let pool_addr = decode_dola_address(vector_slice(&pool_payload, index, index + data_len));
        index = index + data_len;

=======
        index = index + data_len;

        data_len = (pool_len as u64);
        let pool_addr = decode_dola_address(vector_slice(&pool_payload, index, index + data_len));
        index = index + data_len;

>>>>>>> 6c5f6ffe
        data_len = 2;
        let user_len = deserialize_u16(&vector_slice(&pool_payload, index, index + data_len));
        index = index + data_len;

        data_len = (user_len as u64);
        let user_addr = decode_dola_address(vector_slice(&pool_payload, index, index + data_len));
        index = index + data_len;

        data_len = 8;
        let amount = deserialize_u64(&vector_slice(&pool_payload, index, index + data_len));
        index = index + data_len;

        data_len = 2;
        let app_id = deserialize_u16(&vector_slice(&pool_payload, index, index + data_len));
        index = index + data_len;

        let app_payload = vector::empty<u8>();
        if (length > index) {
            data_len = 2;
            let app_payload_len = deserialize_u16(&vector_slice(&pool_payload, index, index + data_len));
            index = index + data_len;

            data_len = (app_payload_len as u64);
            app_payload = vector_slice(&pool_payload, index, index + data_len);
            index = index + data_len;
        };

        assert!(length == index, EINVALID_LENGTH);

        (pool_addr, user_addr, amount, app_id, app_payload)
    }

    /// encode whihdraw msg
    public fun encode_send_withdraw_payload(
        pool_addr: DolaAddress,
        user_addr: DolaAddress,
        app_id: u16,
        app_payload: vector<u8>
    ): vector<u8> {
        let pool_payload = vector::empty<u8>();

        let pool_addr = encode_dola_address(pool_addr);
        serialize_u16(&mut pool_payload, (vector::length(&pool_addr) as u16));
        serialize_vector(&mut pool_payload, pool_addr);

        let user_addr = encode_dola_address(user_addr);
        serialize_u16(&mut pool_payload, (vector::length(&user_addr) as u16));
        serialize_vector(&mut pool_payload, user_addr);

        serialize_u16(&mut pool_payload, app_id);

        if (vector::length(&app_payload) > 0) {
            serialize_u16(&mut pool_payload, (vector::length(&app_payload) as u16));
            serialize_vector(&mut pool_payload, app_payload);
        };
        pool_payload
    }

    /// decode withdraw msg
    public fun decode_send_withdraw_payload(
        pool_payload: vector<u8>
    ): (DolaAddress, DolaAddress, u16, vector<u8>) {
        let length = vector::length(&pool_payload);
        let index = 0;
        let data_len;

        data_len = 2;
        let pool_len = deserialize_u16(&vector_slice(&pool_payload, index, index + data_len));
        index = index + data_len;

        data_len = (pool_len as u64);
        let pool_addr = decode_dola_address(vector_slice(&pool_payload, index, index + data_len));
        index = index + data_len;

        data_len = 2;
        let user_len = deserialize_u16(&vector_slice(&pool_payload, index, index + data_len));
        index = index + data_len;

        data_len = (user_len as u64);
        let user_addr = decode_dola_address(vector_slice(&pool_payload, index, index + data_len));
        index = index + data_len;

        data_len = 2;
        let app_id = deserialize_u16(&vector_slice(&pool_payload, index, index + data_len));
        index = index + data_len;

        let app_payload = vector::empty<u8>();
        if (length > index) {
            data_len = 2;
            let app_payload_len = deserialize_u16(&vector_slice(&pool_payload, index, index + data_len));
            index = index + data_len;

            data_len = (app_payload_len as u64);
            app_payload = vector_slice(&pool_payload, index, index + data_len);
            index = index + data_len;
        };

        assert!(length == index, EINVALID_LENGTH);

        (pool_addr, user_addr, app_id, app_payload)
    }

    public fun encode_send_deposit_and_withdraw_payload(
        deposit_pool: DolaAddress,
        deposit_user: DolaAddress,
        deposit_amount: u64,
        withdraw_pool: DolaAddress,
        app_id: u16,
        app_payload: vector<u8>
    ): vector<u8> {
        let pool_payload = vector::empty<u8>();

        let deposit_pool = encode_dola_address(deposit_pool);
        serialize_u16(&mut pool_payload, (vector::length(&deposit_pool) as u16));
        serialize_vector(&mut pool_payload, deposit_pool);

        let deposit_user = encode_dola_address(deposit_user);
        serialize_u16(&mut pool_payload, (vector::length(&deposit_user) as u16));
        serialize_vector(&mut pool_payload, deposit_user);

        serialize_u64(&mut pool_payload, deposit_amount);

        let withdraw_pool = encode_dola_address(withdraw_pool);
        serialize_u16(&mut pool_payload, (vector::length(&withdraw_pool) as u16));
        serialize_vector(&mut pool_payload, withdraw_pool);

        serialize_u16(&mut pool_payload, app_id);

        serialize_u16(&mut pool_payload, (vector::length(&app_payload) as u16));
        serialize_vector(&mut pool_payload, app_payload);

        pool_payload
    }

    public fun decode_send_deposit_and_withdraw_payload(
        pool_payload: vector<u8>
    ): (DolaAddress, DolaAddress, u64, DolaAddress, u16, vector<u8>) {
        let length = vector::length(&pool_payload);
        let index = 0;
        let data_len;

        data_len = 2;
        let deposit_pool_len = deserialize_u16(&vector_slice(&pool_payload, index, index + data_len));
<<<<<<< HEAD
        index = index + data_len;

        data_len = (deposit_pool_len as u64);
        let deposit_pool = decode_dola_address(vector_slice(&pool_payload, index, index + data_len));
        index = index + data_len;

        data_len = 2;
        let deposit_user_len = deserialize_u16(&vector_slice(&pool_payload, index, index + data_len));
        index = index + data_len;

        data_len = (deposit_user_len as u64);
        let deposit_user = decode_dola_address(vector_slice(&pool_payload, index, index + data_len));
        index = index + data_len;

        data_len = 8;
        let deposit_amount = deserialize_u64(&vector_slice(&pool_payload, index, index + data_len));
        index = index + data_len;

        data_len = 2;
        let withdraw_pool_len = deserialize_u16(&vector_slice(&pool_payload, index, index + data_len));
        index = index + data_len;

=======
        index = index + data_len;

        data_len = (deposit_pool_len as u64);
        let deposit_pool = decode_dola_address(vector_slice(&pool_payload, index, index + data_len));
        index = index + data_len;

        data_len = 2;
        let deposit_user_len = deserialize_u16(&vector_slice(&pool_payload, index, index + data_len));
        index = index + data_len;

        data_len = (deposit_user_len as u64);
        let deposit_user = decode_dola_address(vector_slice(&pool_payload, index, index + data_len));
        index = index + data_len;

        data_len = 8;
        let deposit_amount = deserialize_u64(&vector_slice(&pool_payload, index, index + data_len));
        index = index + data_len;

        data_len = 2;
        let withdraw_pool_len = deserialize_u16(&vector_slice(&pool_payload, index, index + data_len));
        index = index + data_len;

>>>>>>> 6c5f6ffe
        data_len = (withdraw_pool_len as u64);
        let withdraw_pool = decode_dola_address(vector_slice(&pool_payload, index, index + data_len));
        index = index + data_len;

        data_len = 2;
        let app_id = deserialize_u16(&vector_slice(&pool_payload, index, index + data_len));
        index = index + data_len;

        let app_payload = vector::empty<u8>();
        if (length > index) {
            data_len = 2;
            let app_payload_len = deserialize_u16(&vector_slice(&pool_payload, index, index + data_len));
            index = index + data_len;

            data_len = (app_payload_len as u64);
            app_payload = vector_slice(&pool_payload, index, index + data_len);
            index = index + data_len;
        };

        assert!(length == index, EINVALID_LENGTH);

        (deposit_pool, deposit_user, deposit_amount, withdraw_pool, app_id, app_payload)
    }

    /// encode deposit msg
    public fun encode_receive_withdraw_payload(
<<<<<<< HEAD
        pool_addr: DolaAddress,
=======
        pool: DolaAddress,
>>>>>>> 6c5f6ffe
        user_addr: DolaAddress,
        amount: u64
    ): vector<u8> {
        let pool_payload = vector::empty<u8>();

<<<<<<< HEAD
        let pool_addr = encode_dola_address(pool_addr);
        serialize_u16(&mut pool_payload, (vector::length(&pool_addr) as u16));
        serialize_vector(&mut pool_payload, pool_addr);

        serialize_u16(&mut pool_payload, (vector::length(&dola_address(&user_addr)) as u16));
        serialize_vector(&mut pool_payload, dola_address(&user_addr));
=======
        let pool = encode_dola_address(pool);
        serialize_u16(&mut pool_payload, (vector::length(&pool) as u16));
        serialize_vector(&mut pool_payload, pool);

        let user = encode_dola_address(user_addr);
        serialize_u16(&mut pool_payload, (vector::length(&user) as u16));
        serialize_vector(&mut pool_payload, user);
>>>>>>> 6c5f6ffe

        serialize_u64(&mut pool_payload, amount);

        pool_payload
    }

    /// decode deposit msg
    public fun decode_receive_withdraw_payload(pool_payload: vector<u8>): (DolaAddress, DolaAddress, u64) {
        let length = vector::length(&pool_payload);
        let index = 0;
        let data_len;

        data_len = 2;
        let pool_len = deserialize_u16(&vector_slice(&pool_payload, index, index + data_len));
        index = index + data_len;

        data_len = (pool_len as u64);
<<<<<<< HEAD
        let pool_addr = decode_dola_address(vector_slice(&pool_payload, index, index + data_len));
=======
        let pool = decode_dola_address(vector_slice(&pool_payload, index, index + data_len));
>>>>>>> 6c5f6ffe
        index = index + data_len;

        data_len = 2;
        let user_len = deserialize_u16(&vector_slice(&pool_payload, index, index + data_len));
        index = index + data_len;

        data_len = (user_len as u64);
        let user_addr = decode_dola_address(vector_slice(&pool_payload, index, index + data_len));
        index = index + data_len;

        data_len = 8;
        let amount = deserialize_u64(&vector_slice(&pool_payload, index, index + data_len));
        index = index + data_len;

        assert!(length == index, EINVALID_LENGTH);

<<<<<<< HEAD
        (pool_addr, user_addr, amount)
=======
        (pool, user_addr, amount)
    }


    #[test]
    fun test_encode_decode() {
        let pool = @0x11;
        let user = @0x22;
        let amount = 100;
        let app_id = 0;
        let app_payload = vector[0u8];
        // test encode and decode send_deposit_payload
        let send_deposit_payload = encode_send_deposit_payload(
            convert_address_to_dola(pool),
            convert_address_to_dola(user),
            amount,
            app_id,
            app_payload
        );
        let (decoded_pool, decoded_user, decoded_amount, decoded_app_id, decoded_app_payload) = decode_send_deposit_payload(
            send_deposit_payload
        );
        assert!(convert_dola_to_address(decoded_pool) == pool, 0);
        assert!(convert_dola_to_address(decoded_user) == user, 0);
        assert!(decoded_amount == amount, 0);
        assert!(decoded_app_id == app_id, 0);
        assert!(decoded_app_payload == app_payload, 0);
        // test encode and decode send_withdraw_payload
        let send_withdraw_payload = encode_send_withdraw_payload(
            convert_address_to_dola(pool),
            convert_address_to_dola(user),
            app_id,
            app_payload
        );
        let (decoded_pool, decoded_user, decoded_app_id, decoded_app_payload) = decode_send_withdraw_payload(
            send_withdraw_payload
        );
        assert!(convert_dola_to_address(decoded_pool) == pool, 0);
        assert!(convert_dola_to_address(decoded_user) == user, 0);
        assert!(decoded_app_id == app_id, 0);
        assert!(decoded_app_payload == app_payload, 0);
        // test encode and decode send_deposit_and_withdraw_payload
        let withdraw_pool = @0x33;
        let send_deposit_and_withdraw_payload = encode_send_deposit_and_withdraw_payload(
            convert_address_to_dola(pool),
            convert_address_to_dola(user),
            amount,
            convert_address_to_dola(withdraw_pool),
            app_id,
            app_payload
        );
        let (decoded_pool, decoded_user, decoded_amount, decoded_withdraw_pool, decoded_app_id, decoded_app_payload) = decode_send_deposit_and_withdraw_payload(
            send_deposit_and_withdraw_payload
        );
        assert!(convert_dola_to_address(decoded_pool) == pool, 0);
        assert!(convert_dola_to_address(decoded_user) == user, 0);
        assert!(decoded_amount == amount, 0);
        assert!(convert_dola_to_address(decoded_withdraw_pool) == withdraw_pool, 0);
        assert!(decoded_app_id == app_id, 0);
        assert!(decoded_app_payload == app_payload, 0);
        // test encode and decode receive_withdraw_payload
        let receive_withdraw_payload = encode_receive_withdraw_payload(
            convert_address_to_dola(pool),
            convert_address_to_dola(user),
            amount
        );
        let (decoded_pool, decoded_user, decoded_amount) = decode_receive_withdraw_payload(receive_withdraw_payload);
        assert!(convert_dola_to_address(decoded_pool) == pool, 0);
        assert!(convert_dola_to_address(decoded_user) == user, 0);
        assert!(decoded_amount == amount, 0);
>>>>>>> 6c5f6ffe
    }

    #[test]
    public fun test_deposit_to() {
        let manager = @0xA;

        let scenario_val = test_scenario::begin(manager);
        let scenario = &mut scenario_val;
        {
            let ctx = test_scenario::ctx(scenario);
            create_pool<SUI>(9, ctx);
        };
        test_scenario::next_tx(scenario, manager);
        {
            let pool = test_scenario::take_shared<Pool<SUI>>(scenario);
            assert!(balance::value(&pool.balance) == 0, 0);
            let ctx = test_scenario::ctx(scenario);
            let coin = coin::mint_for_testing<SUI>(100, ctx);
            let app_payload = vector::empty<u8>();
            deposit_to<SUI>(&mut pool, coin, 0, app_payload, ctx);
            assert!(balance::value(&pool.balance) == 100, 0);
            test_scenario::return_shared(pool);
        };
        test_scenario::end(scenario_val);
    }

    #[test]
    public fun test_withdraw_to() {
        let manager = @0x0;
        let user_addr = @0xC;

        let scenario_val = test_scenario::begin(manager);
        let scenario = &mut scenario_val;
        {
            let ctx = test_scenario::ctx(scenario);
            create_pool<SUI>(9, ctx);
        };
        test_scenario::next_tx(scenario, manager);
        {
            let pool = test_scenario::take_shared<Pool<SUI>>(scenario);
            let manager_cap = register_cap(test_scenario::ctx(scenario));
            let ctx = test_scenario::ctx(scenario);
            let pool_addr = convert_pool_to_dola<SUI>();

            let balance = balance::create_for_testing<SUI>(100);

            balance::join(&mut pool.balance, balance);

            assert!(balance::value(&pool.balance) == 100, 0);

            inner_withdraw<SUI>(&manager_cap, &mut pool, convert_address_to_dola(user_addr), 10, pool_addr, ctx);

            assert!(balance::value(&pool.balance) == 0, 0);

            test_scenario::return_shared(pool);
            delete_cap(manager_cap);
        };
        test_scenario::end(scenario_val);
    }
}<|MERGE_RESOLUTION|>--- conflicted
+++ resolved
@@ -203,21 +203,13 @@
 
         data_len = 2;
         let pool_len = deserialize_u16(&vector_slice(&pool_payload, index, index + data_len));
-<<<<<<< HEAD
+
         index = index + data_len;
 
         data_len = (pool_len as u64);
         let pool_addr = decode_dola_address(vector_slice(&pool_payload, index, index + data_len));
         index = index + data_len;
 
-=======
-        index = index + data_len;
-
-        data_len = (pool_len as u64);
-        let pool_addr = decode_dola_address(vector_slice(&pool_payload, index, index + data_len));
-        index = index + data_len;
-
->>>>>>> 6c5f6ffe
         data_len = 2;
         let user_len = deserialize_u16(&vector_slice(&pool_payload, index, index + data_len));
         index = index + data_len;
@@ -361,7 +353,7 @@
 
         data_len = 2;
         let deposit_pool_len = deserialize_u16(&vector_slice(&pool_payload, index, index + data_len));
-<<<<<<< HEAD
+
         index = index + data_len;
 
         data_len = (deposit_pool_len as u64);
@@ -384,30 +376,6 @@
         let withdraw_pool_len = deserialize_u16(&vector_slice(&pool_payload, index, index + data_len));
         index = index + data_len;
 
-=======
-        index = index + data_len;
-
-        data_len = (deposit_pool_len as u64);
-        let deposit_pool = decode_dola_address(vector_slice(&pool_payload, index, index + data_len));
-        index = index + data_len;
-
-        data_len = 2;
-        let deposit_user_len = deserialize_u16(&vector_slice(&pool_payload, index, index + data_len));
-        index = index + data_len;
-
-        data_len = (deposit_user_len as u64);
-        let deposit_user = decode_dola_address(vector_slice(&pool_payload, index, index + data_len));
-        index = index + data_len;
-
-        data_len = 8;
-        let deposit_amount = deserialize_u64(&vector_slice(&pool_payload, index, index + data_len));
-        index = index + data_len;
-
-        data_len = 2;
-        let withdraw_pool_len = deserialize_u16(&vector_slice(&pool_payload, index, index + data_len));
-        index = index + data_len;
-
->>>>>>> 6c5f6ffe
         data_len = (withdraw_pool_len as u64);
         let withdraw_pool = decode_dola_address(vector_slice(&pool_payload, index, index + data_len));
         index = index + data_len;
@@ -434,32 +402,19 @@
 
     /// encode deposit msg
     public fun encode_receive_withdraw_payload(
-<<<<<<< HEAD
         pool_addr: DolaAddress,
-=======
-        pool: DolaAddress,
->>>>>>> 6c5f6ffe
         user_addr: DolaAddress,
         amount: u64
     ): vector<u8> {
         let pool_payload = vector::empty<u8>();
 
-<<<<<<< HEAD
         let pool_addr = encode_dola_address(pool_addr);
         serialize_u16(&mut pool_payload, (vector::length(&pool_addr) as u16));
         serialize_vector(&mut pool_payload, pool_addr);
 
-        serialize_u16(&mut pool_payload, (vector::length(&dola_address(&user_addr)) as u16));
-        serialize_vector(&mut pool_payload, dola_address(&user_addr));
-=======
-        let pool = encode_dola_address(pool);
-        serialize_u16(&mut pool_payload, (vector::length(&pool) as u16));
-        serialize_vector(&mut pool_payload, pool);
-
-        let user = encode_dola_address(user_addr);
-        serialize_u16(&mut pool_payload, (vector::length(&user) as u16));
-        serialize_vector(&mut pool_payload, user);
->>>>>>> 6c5f6ffe
+        let user_addr = encode_dola_address(user_addr);
+        serialize_u16(&mut pool_payload, (vector::length(&user_addr) as u16));
+        serialize_vector(&mut pool_payload, user_addr);
 
         serialize_u64(&mut pool_payload, amount);
 
@@ -477,11 +432,8 @@
         index = index + data_len;
 
         data_len = (pool_len as u64);
-<<<<<<< HEAD
         let pool_addr = decode_dola_address(vector_slice(&pool_payload, index, index + data_len));
-=======
-        let pool = decode_dola_address(vector_slice(&pool_payload, index, index + data_len));
->>>>>>> 6c5f6ffe
+
         index = index + data_len;
 
         data_len = 2;
@@ -498,10 +450,8 @@
 
         assert!(length == index, EINVALID_LENGTH);
 
-<<<<<<< HEAD
         (pool_addr, user_addr, amount)
-=======
-        (pool, user_addr, amount)
+
     }
 
 
@@ -571,7 +521,6 @@
         assert!(convert_dola_to_address(decoded_pool) == pool, 0);
         assert!(convert_dola_to_address(decoded_user) == user, 0);
         assert!(decoded_amount == amount, 0);
->>>>>>> 6c5f6ffe
     }
 
     #[test]
