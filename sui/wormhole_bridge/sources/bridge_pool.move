--- conflicted
+++ resolved
@@ -218,40 +218,4 @@
             amount
         })
     }
-<<<<<<< HEAD
-
-    public fun merge_coin<CoinType>(
-        coins: vector<Coin<CoinType>>,
-        amount: u64,
-        ctx: &mut TxContext
-    ): Coin<CoinType> {
-        let len = vector::length(&coins);
-        if (len > 0) {
-            vector::reverse(&mut coins);
-            let base_coin = vector::pop_back(&mut coins);
-            while (!vector::is_empty(&coins)) {
-                coin::join(&mut base_coin, vector::pop_back(&mut coins));
-            };
-            vector::destroy_empty(coins);
-            let sum_amount = coin::value(&base_coin);
-            let split_amount = amount;
-            if (amount == U64_MAX) {
-                split_amount = sum_amount;
-            };
-            assert!(sum_amount >= split_amount, EAMOUNT_NOT_ENOUGH);
-            if (coin::value(&base_coin) > split_amount) {
-                let split_coin = coin::split(&mut base_coin, split_amount, ctx);
-                transfer::transfer(base_coin, tx_context::sender(ctx));
-                split_coin
-            }else {
-                base_coin
-            }
-        }else {
-            vector::destroy_empty(coins);
-            assert!(amount == 0, EAMOUNT_MUST_ZERO);
-            coin::zero<CoinType>(ctx)
-        }
-    }
-=======
->>>>>>> c995722c
 }