--- conflicted
+++ resolved
@@ -88,11 +88,7 @@
         vaa: vector<u8>
     ) {
         assert!(option::is_some(&core_state.user_manager_cap), EMUST_SOME);
-<<<<<<< HEAD
-        let (user, bind_address) = decode_binding(vaa);
-=======
         let (user, bind_address, _) = decode_binding(vaa);
->>>>>>> 6c5f6ffe
         if (!is_dola_user(user_manager_info, user)) {
             binding_user_address(option::borrow(&core_state.user_manager_cap), user_manager_info, user, bind_address);
         };
