--- conflicted
+++ resolved
@@ -1,19 +1,11 @@
-<<<<<<< HEAD
 import functools
 from typing import List
 
-from dola_sui_sdk import load, sui_project
-
-from sui_brownie import SuiObject
-
-# 1e27
-=======
 # 1e27
 from sui_brownie import SuiObject
 
 from dola_sui_sdk import load, sui_project
 
->>>>>>> 229400da
 RAY = 1000000000000000000000000000
 
 net = "sui-testnet"
@@ -261,7 +253,6 @@
     genesis_proposal = load.genesis_proposal_package()
     app_manager = load.app_manager_package()
     governance = load.governance_package()
-    lending_core = load.lending_core_package()
 
     genesis_proposal.genesis_proposal.vote_init_lending_core(
         governance.governance_v1.GovernanceInfo[-1],
@@ -628,7 +619,8 @@
 
 
 def proposal():
-    return f"{sui_project.Governance[-1]}::governance_v1::Proposal<{sui_project.GenesisProposal[-1]}::genesis_proposal::Certificate>"
+    return f"{sui_project.Governance[-1]}::governance_v1::Proposal<{sui_project.GenesisProposal[-1]}" \
+           f"::genesis_proposal::Certificate>"
 
 
 def bridge_pool_read_vaa(index=0):
