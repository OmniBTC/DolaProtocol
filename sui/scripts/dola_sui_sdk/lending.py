--- conflicted
+++ resolved
@@ -1,4 +1,3 @@
-import time
 from pathlib import Path
 from pprint import pprint
 
@@ -12,21 +11,13 @@
 from dola_sui_sdk.init import clock
 from dola_sui_sdk.init import pool
 from dola_sui_sdk.load import sui_project
-<<<<<<< HEAD
-from dola_sui_sdk.oracle import get_feed_vaa
-
-U64_MAX = 18446744073709551615
-
-kraken = ccxt.kraken()
-kraken.load_markets()
-=======
 from dola_sui_sdk.oracle import get_price_info_object
 from dola_sui_sdk.exchange import ExchangeManager
+from dola_sui_sdk.oracle import get_feed_vaa
 
 U64_MAX = 18446744073709551615
 
 exchange_manager = ExchangeManager()
->>>>>>> 802776f2
 
 
 def calculate_sui_gas(gas_used):
@@ -92,17 +83,14 @@
         decimal = int(result['results'][2]['returnValues'][1][0][0])
 
         pyth_price = parse_u256(result['results'][2]['returnValues'][0][0]) / (10 ** decimal)
-<<<<<<< HEAD
-        kraken_price = kraken.fetch_ticker(symbol)['close']
-=======
         coinbase_price = exchange_manager.fetch_fastest_ticker(symbol)['close']
->>>>>>> 802776f2
-
-        if pyth_price > kraken_price:
-            deviation = 1 - kraken_price / pyth_price
+
+        if pyth_price > coinbase_price:
+            deviation = 1 - coinbase_price / pyth_price
         else:
-            deviation = 1 - pyth_price / kraken_price
-
+            deviation = 1 - pyth_price / coinbase_price
+
+        print(f"{symbol} price deviation: {deviation}")
         deviation_threshold = config.SYMBOL_TO_DEVIATION[symbol]
         if deviation > deviation_threshold:
             raise ValueError(f"The oracle price difference is too large! {symbol} deviation {deviation}!")
@@ -207,8 +195,8 @@
         genesis,
         pool_state,
         wormhole_state,
+        coins[0],
         pool_ids,
-        coins[0],
         init.clock(),
     )
 
@@ -574,6 +562,7 @@
     if receiver is None:
         assert dst_chain_id == 0
         receiver = account_address
+
     genesis = sui_project.network_config['objects']['GovernanceGenesis']
     pool_state = sui_project.network_config['objects']['PoolState']
     wormhole_state = sui_project.network_config['objects']['WormholeState']
@@ -585,8 +574,8 @@
         pool_state,
         wormhole_state,
         dst_chain_id,
-        list(bytes(pool_addr.replace('0x', ''), 'ascii')),
-        list(bytes.fromhex(receiver.replace('0x', ''))),
+        pool_addr,
+        receiver,
         amount,
         coins[0],
         init.clock(),
@@ -1451,7 +1440,6 @@
     # sui_project.pay_all_sui()
     # portal_supply(init.sui()['coin_type'], int(1e8), bridge_fee=7626000)
     # portal_withdraw(init.sui()['coin_type'], int(1e8), bridge_fee=14813999)
-    # portal_liquidate(2, 2, 1, bridge_fee=13076999)
-    portal_as_collateral([3], bridge_fee=0)
+    portal_liquidate(2, 2, 1, bridge_fee=13076999)
 
     # export_objects()