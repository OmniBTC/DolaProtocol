from pprint import pprint

import ccxt

import config
import dola_monitor
from dola_sui_sdk import load, sui_project, init


# btc -> dola_pool_id 0
# usdt -> dola_pool_id 1
# sui -> dola_chain_id 0

def parse_u256(data: list):
    output = 0
    for i in range(32):
        output = (output << 8) + int(data[31 - i])
    return output


def get_dola_token_liquidity(dola_pool_id):
    """
    public entry fun get_dola_token_liquidity(pool_manager_info: &mut PoolManagerInfo, dola_pool_id: u16)
    :return:
    """
    external_interfaces = load.external_interfaces_package()
    pool_manager = load.pool_manager_package()
    result = external_interfaces.interfaces.get_dola_token_liquidity.simulate(
        pool_manager.pool_manager.PoolManagerInfo[-1],
        dola_pool_id
    )

    return result['events'][-1]['parsedJson']


def get_dola_user_id(user_address, dola_chain_id=0):
    """
    public entry fun get_dola_user_id(user_manager_info: &mut UserManagerInfo, dola_chain_id: u16, user: vector<u8>)
    :param dola_chain_id:
    :param user_address:
    :return:
    """
    external_interfaces = load.external_interfaces_package()

    user_manager_info = sui_project.network_config['objects']['UserManagerInfo']

    result = external_interfaces.interfaces.get_dola_user_id.inspect(
        user_manager_info,
        dola_chain_id,
        list(bytes.fromhex(user_address))
    )
    return result['events'][-1]['parsedJson']


def get_dola_user_addresses(dola_user_id):
    '''
    public entry fun get_dola_user_addresses(
        user_manager_info: &mut UserManagerInfo,
        dola_user_id: u64
    )
    :return:
    '''
    external_interfaces = load.external_interfaces_package()

    user_manager_info = sui_project.network_config['objects']['UserManagerInfo']
    result = external_interfaces.interfaces.get_dola_user_addresses.inspect(
        user_manager_info,
        dola_user_id
    )

    return result['events'][-1]['parsedJson']


def get_app_token_liquidity(app_id, dola_pool_id):
    """
    public entry fun get_app_token_liquidity(
        pool_manager_info: &mut PoolManagerInfo,
        app_id: u16,
        dola_pool_id: u16
    )
    :return:
    """
    external_interfaces = load.external_interfaces_package()
    pool_manager = load.pool_manager_package()
    result = external_interfaces.interfaces.get_app_token_liquidity.simulate(
        pool_manager.pool_manager.PoolManagerInfo[-1],
        app_id,
        dola_pool_id
    )

    return result['events'][-1]['parsedJson']


def get_pool_liquidity(dola_chain_id, pool_address):
    '''
    public entry fun get_pool_liquidity(
        pool_manager_info: &mut PoolManagerInfo,
        dola_chain_id: u16,
        pool_address: vector<u8>
    )
    :return:
    '''
    external_interfaces = load.external_interfaces_package()
    pool_manager = load.pool_manager_package()
    result = external_interfaces.interfaces.get_pool_liquidity.simulate(
        pool_manager.pool_manager.PoolManagerInfo[-1],
        dola_chain_id,
        pool_address
    )

    return result['events'][-1]['parsedJson']


def get_all_pool_liquidity(dola_pool_id):
    """
    public entry fun get_all_pool_liquidity(
        pool_manager_info: &mut PoolManagerInfo,
        dola_pool_id: u16
    )
    :return:
    """
    external_interfaces = load.external_interfaces_package()
    pool_manager = sui_project.network_config['objects']['PoolManagerInfo']
    result = external_interfaces.interfaces.get_all_pool_liquidity.simulate(
        pool_manager,
        dola_pool_id,
    )

    return result['events'][-1]['parsedJson']


def get_all_reserve_info():
    """

    :return:
    """
    external_interfaces = load.external_interfaces_package()

    pool_manager = sui_project.network_config['objects']['PoolManagerInfo']
    lending_storage = sui_project.network_config['objects']['LendingStorage']
    result = external_interfaces.interfaces.get_all_reserve_info.inspect(
        pool_manager,
        lending_storage
    )
    pprint(result)
    return result['events'][-1]['parsedJson']


def get_user_health_factor(dola_user_id):
    '''
    public entry fun get_user_health_factor(
        storage: &mut Storage,
        oracle: &mut PriceOracle,
        dola_user_id: u64
    )
    :return:
    '''
    external_interfaces = load.external_interfaces_package()
    lending = load.lending_package()
    oracle = load.oracle_package()

    result = external_interfaces.interfaces.get_user_health_factor.simulate(
        lending.storage.Storage[-1],
        oracle.oracle.PriceOracle[-1],
        dola_user_id
    )
    return result['events'][-1]['parsedJson']


def get_user_all_debt(dola_user_id):
    '''
    public entry fun get_user_all_debt(storage: &mut Storage, dola_user_id: u64)
    :return:
    '''
    external_interfaces = load.external_interfaces_package()
    lending = load.lending_package()

    result = external_interfaces.interfaces.get_user_all_debt.simulate(
        lending.storage.Storage[-1],
        dola_user_id
    )
    return result['events'][-1]['parsedJson']


def get_user_token_debt(user, dola_pool_id):
    """
    public entry fun get_user_token_debt(
        storage: &mut Storage,
        oracle: &mut PriceOracle,
        user_manager_info: &mut UserManagerInfo,
        user_address: vector<u8>,
        dola_chain_id: u16,
        dola_pool_id: u16
    )
    :param user:
    :param token_name:
    :return:
    """
    external_interfaces = load.external_interfaces_package()
    user_manager = load.user_manager_package()
    lending = load.lending_package()
    oracle = load.oracle_package()

    result = external_interfaces.interfaces.get_user_token_debt.simulate(
        lending.storage.Storage[-1],
        oracle.oracle.PriceOracle[-1],
        user_manager.user_manager.UserManagerInfo[-1],
        user,
        0,
        dola_pool_id
    )
    return result['events'][-1]['parsedJson']


def get_user_all_collateral(dola_user_id):
    '''
    public entry fun get_user_all_collateral(storgae: &mut Storage, dola_user_id: u64)
    :return:
    '''
    external_interfaces = load.external_interfaces_package()
    lending = load.lending_package()

    result = external_interfaces.interfaces.get_user_all_debt.simulate(
        lending.storage.Storage[-1],
        dola_user_id
    )
    return result['events'][-1]['parsedJson']


def get_user_collateral(user, dola_pool_id):
    """
    public entry fun get_user_collateral(
        storage: &mut Storage,
        oracle: &mut PriceOracle,
        user_manager_info: &mut UserManagerInfo,
        user_address: vector<u8>,
        dola_chain_id: u16,
        dola_pool_id: u16
    )
    :return:
    """
    external_interfaces = load.external_interfaces_package()
    lending_storage = sui_project.network_config['objects']['LendingStorage']
    price_oracle = sui_project.network_config['objects']['PriceOracle']
    result = external_interfaces.interfaces.get_user_collateral.inspect(
        lending_storage,
        price_oracle,
        user,
        dola_pool_id
    )

    return result['events'][-1]['parsedJson']


def get_user_lending_info(user):
    """
    public entry fun get_user_lending_info(
        storage: &mut Storage,
        oracle: &mut PriceOracle,
        dola_chain_id: u16
    )
    :return:
    """
    external_interfaces = load.external_interfaces_package()

    lending_storage = sui_project.network_config['objects']['LendingStorage']
    price_oracle = sui_project.network_config['objects']['PriceOracle']
    result = external_interfaces.interfaces.get_user_lending_info.simulate(
        lending_storage,
        price_oracle,
        user,
    )

    return result['events'][-1]['parsedJson']


def get_reserve_info(dola_pool_id):
    """
    public entry fun get_reserve_info(
        pool_manager_info: &mut PoolManagerInfo,
        storage: &mut Storage,
        dola_pool_id: u16
    )
    :param dola_pool_id:
    :return:
    """
    external_interfaces = load.external_interfaces_package()

    pool_manager_info = sui_project.network_config['objects']['PoolManagerInfo']
    lending_storage = sui_project.network_config['objects']['LendingStorage']

    result = external_interfaces.interfaces.get_reserve_info.inspect(
        pool_manager_info,
        lending_storage,
        dola_pool_id
    )

    return result['events'][-1]['parsedJson']


def get_user_allowed_withdraw(dola_chain_id, dola_pool_address, dola_user_id, dola_pool_id, withdraw_all=False):
    """
    public entry fun get_user_allowed_withdraw(
        pool_manager_info: &mut PoolManagerInfo,
        storage: &mut Storage,
        oracle: &mut PriceOracle,
        dola_chain_id: u16,
        dola_user_id: u64,
        withdraw_pool_id: u16,
        withdarw_all: bool,
    )

    :param dola_chain_id:
    :param dola_user_id:
    :param dola_pool_id:
    :return:
    """
    external_interfaces = load.external_interfaces_package()
    pool_manager_info = sui_project.network_config['objects']['PoolManagerInfo']
    lending_storage = sui_project.network_config['objects']['LendingStorage']
    price_oracle = sui_project.network_config['objects']['PriceOracle']

    result = external_interfaces.interfaces.get_user_allowed_withdraw.inspect(
        pool_manager_info,
        lending_storage,
        price_oracle,
        dola_chain_id,
        list(bytes.fromhex(dola_pool_address)),
        dola_user_id,
        dola_pool_id,
        withdraw_all
    )

    return result['events'][-1]['parsedJson']


def get_user_allowed_borrow(dola_chain_id, dola_user_id, dola_pool_id):
    """
    public entry fun get_user_allowed_borrow(
        pool_manager_info: &mut PoolManagerInfo,
        storage: &mut Storage,
        oracle: &mut PriceOracle,
        dola_chain_id: u16,
        dola_user_id: u64,
        borrow_pool_id: u16
    )
    :param token_name:
    :return:
    """
    external_interfaces = load.external_interfaces_package()
    pool_manager_info = sui_project.network_config['objects']['PoolManagerInfo']
    lending_storage = sui_project.network_config['objects']['LendingStorage']
    price_oracle = sui_project.network_config['objects']['PriceOracle']

    result = external_interfaces.interfaces.get_user_allowed_borrow.inspect(
        pool_manager_info,
        lending_storage,
        price_oracle,
        dola_chain_id,
        dola_user_id,
        dola_pool_id
    )

    pprint(result)
    return result['events'][-1]['parsedJson']


def get_user_total_allowed_borrow(dola_user_id):
    """
        public entry fun get_user_total_allowed_borrow(
            pool_manager_info: &mut PoolManagerInfo,
            storage: &mut Storage,
            oracle: &mut PriceOracle,
            dola_user_id: u64,
        )
    """
    external_interfaces = load.external_interfaces_package()
    pool_manager_info = sui_project.network_config['objects']['PoolManagerInfo']
    lending_storage = sui_project.network_config['objects']['LendingStorage']
    price_oracle = sui_project.network_config['objects']['PriceOracle']
    result = external_interfaces.interfaces.get_user_total_allowed_borrow.inspect(
        pool_manager_info,
        lending_storage,
        price_oracle,
        dola_user_id
    )

    return result['events'][-1]['parsedJson']


def get_eq_fee(dola_chain_id, pool_address, withdraw_amount):
    external_interface = load.external_interfaces_package()

    pool_manager_info = sui_project.network_config['objects']['PoolManagerInfo']

    result = external_interface.interfaces.get_equilibrium_fee.inspect(
        pool_manager_info,
        dola_chain_id,
        list(bytes.fromhex(pool_address.replace('0x', ''))),
        withdraw_amount
    )

    return result['events'][-1]['parsedJson']


def calculate_changed_health_factor(dola_user_id, dola_pool_id, amount):
    external_interface = load.external_interfaces_package()

    lending_storage = sui_project.network_config['objects']['LendingStorage']
    price_oracle = sui_project.network_config['objects']['PriceOracle']

    result = external_interface.interfaces.calculate_changed_health_factor.inspect(
        lending_storage,
        price_oracle,
        dola_user_id,
        dola_pool_id,
        amount,
        True,
        False,
        True,
        False,
        False,
        False,
        False
    )

    return result['events'][-1]['parsedJson']


def reward_claim_inspect(
        dola_pool_id,
        reward_pool,
        reward_action,
):
    dola_protocol = load.dola_protocol_package()
    user_manager_info = sui_project.network_config['objects']['UserManagerInfo']
    lending_storage = sui_project.network_config['objects']['LendingStorage']
    clock = sui_project.network_config['objects']['Clock']

    result = dola_protocol.lending_portal_v2.claim.inspect(
        user_manager_info,
        lending_storage,
        dola_pool_id,
        reward_action,
        reward_pool,
        clock,
        type_arguments=[init.sui()["coin_type"]]
    )
    return result['events'][-1]['parsedJson']


def get_user_total_reward_info(
        dola_user_id,
        reward_tokens,
        dola_pool_ids,
        reward_pools
):
    external_interface = load.external_interfaces_package()

    lending_storage = sui_project.network_config['objects']['LendingStorage']
    price_oracle = sui_project.network_config['objects']['PriceOracle']
    clock = sui_project.network_config['objects']['Clock']

    result = external_interface.interfaces.get_user_total_reward_info.inspect(
        lending_storage,
        price_oracle,
        dola_user_id,
        reward_tokens,
        dola_pool_ids,
        reward_pools,
        clock
    )
    return result['events'][-1]['parsedJson']


def calculate_apys():
    all_rewards = {
        "sui_otoken_reward": 9877.84 * 0.6 / 7 * 365,
        "whusdc_otoken_reward": 4278.3 * 0.6 / 7 * 365,
        "sui_dtoken_reward": 9877.84 * 0.6 / 7 * 365,
        "whusdc_dtoken_reward": 4278.3 * 0.6 / 7 * 365,
    }

    sui_otoken_value = dola_monitor.get_otoken_total_supply(3) / 1e8 * 0.6
    whusdc_otoken_value = dola_monitor.get_otoken_total_supply(8) / 1e8
    sui_dtoken_value = dola_monitor.get_dtoken_total_supply(3) / 1e8 * 0.6
    whusdc_dtoken_value = dola_monitor.get_dtoken_total_supply(8) / 1e8

    print(
        {
            "sui_otoken_apy": all_rewards["sui_otoken_reward"] / sui_otoken_value,
            "whusdc_otoken_apy": all_rewards["whusdc_otoken_reward"] / whusdc_otoken_value,
            "sui_dtoken_apy": all_rewards["sui_dtoken_reward"] / sui_dtoken_value,
            "whusdc_dtoken_apy": all_rewards["whusdc_dtoken_reward"] / whusdc_dtoken_value,

        }
    )


def get_reward_pool_apys(
        reward_tokens=None,
        reward_pools=None,
        dola_pool_ids=None

):
    if reward_tokens is None:
        reward_tokens = [3, 3, 3, 3]
        reward_pools = [3, 8, 3, 8]
        dola_pool_ids = ["0xda4deae4c153c275dacd1fda66567ab158deac5ce17408a4c343bc8ebf8901cc",
                         "0x290791baf8da8fc0d12be3257acc50bddcf1cfbd72c510d63c27473063f17867",
                         "0x0dece1bbc7977d63394a403166bfad63628a5bc42dde6edc14935159a7824000",
                         "0x18368d5f2bdbb16d3c2135837e91aef85ae372b4df909bc75ad8463faa3a8c45"
                         ]
    external_interface = load.external_interfaces_package()

    lending_storage = sui_project.network_config['objects']['LendingStorage']
    price_oracle = sui_project.network_config['objects']['PriceOracle']
    clock = sui_project.network_config['objects']['Clock']

    result = external_interface.interfaces.get_reward_pool_apys.inspect(
        lending_storage,
        price_oracle,
        reward_tokens,
        dola_pool_ids,
        reward_pools,
        clock
    )
    return result['events'][-1]['parsedJson']


def get_otoken_total_supply(dola_pool_id):
    dola_protocol = load.dola_protocol_package()

    lending_storage = sui_project.network_config['objects']['LendingStorage']

    result = dola_protocol.lending_logic.total_otoken_supply.inspect(
        lending_storage,
        dola_pool_id
    )

    return parse_u256(result['results'][0]['returnValues'][0][0])


def get_protocol_total_otoken_value():
    reserves_ids = list(range(9))

    kucoin = ccxt.kucoin()
    kucoin.load_markets()

    protocol_total_otoken_value = 0

    for pool_id in reserves_ids:
        symbol = config.DOLA_POOL_ID_TO_SYMBOL[pool_id]
        if symbol in ['USDT/USD', 'USDC/USD']:
            price = 1
        else:
            price = kucoin.fetch_ticker(f"{symbol}T")['close']

        total_otoken = get_otoken_total_supply(pool_id)
        value = total_otoken / 1e8 * price
        protocol_total_otoken_value += value

    return protocol_total_otoken_value


if __name__ == "__main__":
    # pprint(get_dola_token_liquidity(1))
    # dola_addresses = get_dola_user_addresses(1)
    # result = [(bytes(data['dola_address']).hex(), data['dola_chain_id']) for data in
    #           dola_addresses['dola_user_addresses']]
    # pprint(get_eq_fee(23, '0xFF970A61A04b1cA14834A43f5dE4533eBDDB5CC8', 15550527))
    pprint(int(calculate_changed_health_factor(1, 1, int(1e8))['health_factor']) / 1e27)
    # pprint(result)
    # pprint(get_user_all_collateral(1))
    # pprint(get_user_health_factor(1))
    # pprint(get_reserve_info(1))
    # pprint(get_app_token_liquidity(1, 0))
    # pprint(get_all_pool_liquidity(4))
    # pprint(get_user_allowed_borrow("0xdc1f21230999232d6cfc230c4730021683f6546f", 1))
    # pprint(get_user_token_debt("0xdc1f21230999232d6cfc230c4730021683f6546f", 1))
    # pprint(get_user_collateral(66, 3))
    # pprint(get_user_lending_info(6))
    # pprint(get_user_allowed_borrow(0, 1, 3))
    # pprint(get_all_pool_liquidity(1))
    # pprint(get_all_reserve_info())
    pprint(get_user_allowed_withdraw(23, "FF970A61A04b1cA14834A43f5dE4533eBDDB5CC8", 7518, 2))
    # pprint(reward_claim_inspect(3, "0x1e477aafbdff2e900a1fdc274c3ba34b9dd552f3aaea0dbdeb7c1a4e2c4a2b21", 0))
<<<<<<< HEAD
    # calculate_apys()
    # print(get_reward_pool_apys())
=======
    get_protocol_total_otoken_value()
>>>>>>> 1fb39080
<|MERGE_RESOLUTION|>--- conflicted
+++ resolved
@@ -585,9 +585,4 @@
     # pprint(get_all_reserve_info())
     pprint(get_user_allowed_withdraw(23, "FF970A61A04b1cA14834A43f5dE4533eBDDB5CC8", 7518, 2))
     # pprint(reward_claim_inspect(3, "0x1e477aafbdff2e900a1fdc274c3ba34b9dd552f3aaea0dbdeb7c1a4e2c4a2b21", 0))
-<<<<<<< HEAD
-    # calculate_apys()
-    # print(get_reward_pool_apys())
-=======
-    get_protocol_total_otoken_value()
->>>>>>> 1fb39080
+    get_protocol_total_otoken_value()