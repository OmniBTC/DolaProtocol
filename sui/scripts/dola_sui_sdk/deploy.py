import sui_brownie

from dola_sui_sdk import DOLA_CONFIG

net = "sui-devnet"

<<<<<<< HEAD
serde_package = sui_brownie.SuiPackage(
    brownie_config=DOLA_CONFIG["DOLA_SUI_PATH"],
    network=net,
    is_compile=False,
    package_id=None,
    package_path=DOLA_CONFIG["DOLA_SUI_PATH"].joinpath("serde")
)

serde_package.publish_package()

dola_types_package = sui_brownie.SuiPackage(
    brownie_config=DOLA_CONFIG["DOLA_SUI_PATH"],
    network=net,
    is_compile=False,
    package_id=None,
    package_path=DOLA_CONFIG["DOLA_SUI_PATH"].joinpath("dola_types")
)

dola_types_package.publish_package(replace_address=dict(serde=serde_package.package_id))

governance_package = sui_brownie.SuiPackage(
    brownie_config=DOLA_CONFIG["DOLA_SUI_PATH"],
    network=net,
    is_compile=False,
    package_id=None,
    package_path=DOLA_CONFIG["DOLA_SUI_PATH"].joinpath("omnicore/governance")
)

governance_package.publish_package(replace_address=dict(serde=serde_package.package_id))

user_manager_package = sui_brownie.SuiPackage(
    brownie_config=DOLA_CONFIG["DOLA_SUI_PATH"],
    network=net,
    is_compile=False,
    package_id=None,
    package_path=DOLA_CONFIG["DOLA_SUI_PATH"].joinpath("omnicore/user_manager")
)

user_manager_package.publish_package(
    replace_address=dict(serde=serde_package.package_id, dola_types=dola_types_package.package_id,
                         governance=governance_package.package_id))

app_manager_package = sui_brownie.SuiPackage(
    brownie_config=DOLA_CONFIG["DOLA_SUI_PATH"],
    network=net,
    is_compile=False,
    package_id=None,
    package_path=DOLA_CONFIG["DOLA_SUI_PATH"].joinpath("omnicore/app_manager")
)

app_manager_package.publish_package(
    replace_address=dict(serde=serde_package.package_id, governance=governance_package.package_id))

oracle_package = sui_brownie.SuiPackage(
    brownie_config=DOLA_CONFIG["DOLA_SUI_PATH"],
    network=net,
    is_compile=False,
    package_id=None,
    package_path=DOLA_CONFIG["DOLA_SUI_PATH"].joinpath("omnicore/oracle")
)

oracle_package.publish_package()

pool_manager_package = sui_brownie.SuiPackage(
    brownie_config=DOLA_CONFIG["DOLA_SUI_PATH"],
    network=net,
    is_compile=False,
    package_id=None,
    package_path=DOLA_CONFIG["DOLA_SUI_PATH"].joinpath("omnicore/pool_manager")
)

pool_manager_package.publish_package(
    replace_address=dict(serde=serde_package.package_id, governance=governance_package.package_id,
                         dola_types=dola_types_package.package_id))

omnipool_package = sui_brownie.SuiPackage(
    brownie_config=DOLA_CONFIG["DOLA_SUI_PATH"],
    network=net,
    is_compile=False,
    package_id=None,
    package_path=DOLA_CONFIG["DOLA_SUI_PATH"].joinpath("omnipool")
)

omnipool_package.publish_package(
    replace_address=dict(serde=serde_package.package_id, dola_types=dola_types_package.package_id,
                         governance=governance_package.package_id))

wormhole_package = sui_brownie.SuiPackage(
    brownie_config=DOLA_CONFIG["DOLA_SUI_PATH"],
    network=net,
    is_compile=False,
    package_id=None,
    package_path=Path.home().joinpath(Path(
        ".move/https___github_com_OmniBTC_wormhole_git_b1ff91995921064fc530eb8f7e147e228c10d072/sui/wormhole")),
)

wormhole_package.publish_package()

wormhole_bridge_package = sui_brownie.SuiPackage(
    brownie_config=DOLA_CONFIG["DOLA_SUI_PATH"],
    network=net,
    is_compile=False,
    package_id=None,
    package_path=DOLA_CONFIG["DOLA_SUI_PATH"].joinpath("wormhole_bridge")
)

wormhole_bridge_package.publish_package(replace_address=dict(
    serde=serde_package.package_id,
    dola_types=dola_types_package.package_id,
    wormhole=wormhole_package.package_id,
    omnipool=omnipool_package.package_id,
    governance=governance_package.package_id,
    app_manager=app_manager_package.package_id,
    pool_manager=pool_manager_package.package_id,
    user_manager=user_manager_package.package_id
))

lending_package = sui_brownie.SuiPackage(
    brownie_config=DOLA_CONFIG["DOLA_SUI_PATH"],
    network=net,
    is_compile=False,
    package_id=None,
    package_path=DOLA_CONFIG["DOLA_SUI_PATH"].joinpath("omnicore/lending")
)

lending_package.publish_package(replace_address=dict(
    serde=serde_package.package_id,
    dola_types=dola_types_package.package_id,
    oracle=oracle_package.package_id,
    app_manager=app_manager_package.package_id,
    pool_manager=pool_manager_package.package_id,
    user_manager=user_manager_package.package_id,
    wormhole=wormhole_package.package_id,
    wormhole_bridge=wormhole_bridge_package.package_id,
    governance=governance_package.package_id
))

lending_portal_package = sui_brownie.SuiPackage(
    brownie_config=DOLA_CONFIG["DOLA_SUI_PATH"],
    network=net,
    is_compile=False,
    package_id=None,
    package_path=DOLA_CONFIG["DOLA_SUI_PATH"].joinpath("lending_portal")
)

lending_portal_package.publish_package(replace_address=dict(
    serde=serde_package.package_id,
    dola_types=dola_types_package.package_id,
    pool_manager=pool_manager_package.package_id,
    user_manager=user_manager_package.package_id,
    app_manager=app_manager_package.package_id,
    lending=lending_package.package_id,
    oracle=oracle_package.package_id,
    wormhole_bridge=wormhole_bridge_package.package_id,
    wormhole=wormhole_package.package_id,
    omnipool=omnipool_package.package_id
))
=======
# serde_package = sui_brownie.SuiPackage(
#     brownie_config=DOLA_CONFIG["DOLA_SUI_PATH"],
#     network=net,
#     is_compile=False,
#     package_id=None,
#     package_path=DOLA_CONFIG["DOLA_SUI_PATH"].joinpath("serde")
# )
#
# serde_package.publish_package()
#
# dola_types_package = sui_brownie.SuiPackage(
#     brownie_config=DOLA_CONFIG["DOLA_SUI_PATH"],
#     network=net,
#     is_compile=False,
#     package_id=None,
#     package_path=DOLA_CONFIG["DOLA_SUI_PATH"].joinpath("dola_types")
# )
#
# dola_types_package.publish_package(replace_address=dict(serde=serde_package.package_id))
#
# governance_package = sui_brownie.SuiPackage(
#     brownie_config=DOLA_CONFIG["DOLA_SUI_PATH"],
#     network=net,
#     is_compile=False,
#     package_id=None,
#     package_path=DOLA_CONFIG["DOLA_SUI_PATH"].joinpath("omnicore/governance")
# )
#
# governance_package.publish_package(replace_address=dict(serde=serde_package.package_id))
#
# user_manager_package = sui_brownie.SuiPackage(
#     brownie_config=DOLA_CONFIG["DOLA_SUI_PATH"],
#     network=net,
#     is_compile=False,
#     package_id=None,
#     package_path=DOLA_CONFIG["DOLA_SUI_PATH"].joinpath("omnicore/user_manager")
# )
#
# user_manager_package.publish_package(
#     replace_address=dict(serde=serde_package.package_id, dola_types=dola_types_package.package_id,
#                          governance=governance_package.package_id))
#
# app_manager_package = sui_brownie.SuiPackage(
#     brownie_config=DOLA_CONFIG["DOLA_SUI_PATH"],
#     network=net,
#     is_compile=False,
#     package_id=None,
#     package_path=DOLA_CONFIG["DOLA_SUI_PATH"].joinpath("omnicore/app_manager")
# )
#
# app_manager_package.publish_package(
#     replace_address=dict(serde=serde_package.package_id, governance=governance_package.package_id))
#
# oracle_package = sui_brownie.SuiPackage(
#     brownie_config=DOLA_CONFIG["DOLA_SUI_PATH"],
#     network=net,
#     is_compile=False,
#     package_id=None,
#     package_path=DOLA_CONFIG["DOLA_SUI_PATH"].joinpath("omnicore/oracle")
# )
#
# oracle_package.publish_package()
#
# pool_manager_package = sui_brownie.SuiPackage(
#     brownie_config=DOLA_CONFIG["DOLA_SUI_PATH"],
#     network=net,
#     is_compile=False,
#     package_id=None,
#     package_path=DOLA_CONFIG["DOLA_SUI_PATH"].joinpath("omnicore/pool_manager")
# )
#
# pool_manager_package.publish_package(
#     replace_address=dict(serde=serde_package.package_id, governance=governance_package.package_id,
#                          dola_types=dola_types_package.package_id))
#
# omnipool_package = sui_brownie.SuiPackage(
#     brownie_config=DOLA_CONFIG["DOLA_SUI_PATH"],
#     network=net,
#     is_compile=False,
#     package_id=None,
#     package_path=DOLA_CONFIG["DOLA_SUI_PATH"].joinpath("omnipool")
# )
#
# omnipool_package.publish_package(
#     replace_address=dict(serde=serde_package.package_id, dola_types=dola_types_package.package_id,
#                          governance=governance_package.package_id))
#
# wormhole_package = sui_brownie.SuiPackage(
#     brownie_config=DOLA_CONFIG["DOLA_SUI_PATH"],
#     network=net,
#     is_compile=False,
#     package_id=None,
#     package_path=Path.home().joinpath(Path(
#         ".move/https___github_com_OmniBTC_wormhole_git_b1ff91995921064fc530eb8f7e147e228c10d072/sui/wormhole")),
# )
#
# wormhole_package.publish_package()
#
# wormhole_bridge_package = sui_brownie.SuiPackage(
#     brownie_config=DOLA_CONFIG["DOLA_SUI_PATH"],
#     network=net,
#     is_compile=False,
#     package_id=None,
#     package_path=DOLA_CONFIG["DOLA_SUI_PATH"].joinpath("wormhole_bridge")
# )
#
# wormhole_bridge_package.publish_package(replace_address=dict(
#     serde=serde_package.package_id,
#     dola_types=dola_types_package.package_id,
#     wormhole=wormhole_package.package_id,
#     omnipool=omnipool_package.package_id,
#     governance=governance_package.package_id,
#     app_manager=app_manager_package.package_id,
#     pool_manager=pool_manager_package.package_id,
#     user_manager=user_manager_package.package_id
# ))
#
# lending_package = sui_brownie.SuiPackage(
#     brownie_config=DOLA_CONFIG["DOLA_SUI_PATH"],
#     network=net,
#     is_compile=False,
#     package_id=None,
#     package_path=DOLA_CONFIG["DOLA_SUI_PATH"].joinpath("omnicore/lending")
# )
#
# lending_package.publish_package(replace_address=dict(
#     serde=serde_package.package_id,
#     dola_types=dola_types_package.package_id,
#     oracle=oracle_package.package_id,
#     app_manager=app_manager_package.package_id,
#     pool_manager=pool_manager_package.package_id,
#     user_manager=user_manager_package.package_id,
#     wormhole=wormhole_package.package_id,
#     wormhole_bridge=wormhole_bridge_package.package_id,
#     governance=governance_package.package_id
# ))
#
# lending_portal_package = sui_brownie.SuiPackage(
#     brownie_config=DOLA_CONFIG["DOLA_SUI_PATH"],
#     network=net,
#     is_compile=False,
#     package_id=None,
#     package_path=DOLA_CONFIG["DOLA_SUI_PATH"].joinpath("lending_portal")
# )
#
# lending_portal_package.publish_package(replace_address=dict(
#     serde=serde_package.package_id,
#     dola_types=dola_types_package.package_id,
#     wormhole_bridge=wormhole_bridge_package.package_id,
#     wormhole=wormhole_package.package_id,
#     omnipool=omnipool_package.package_id
# ))
>>>>>>> 7cae9c76

external_interfaces_package = sui_brownie.SuiPackage(
    brownie_config=DOLA_CONFIG["DOLA_SUI_PATH"],
    network=net,
    is_compile=False,
    package_id=None,
    package_path=DOLA_CONFIG["DOLA_SUI_PATH"].joinpath("external_interfaces")
)

external_interfaces_package.publish_package(replace_address=dict(
    pool_manager=None,
    user_manager=None,
    dola_types=None,
    lending=None,
    oracle=None
))
<<<<<<< HEAD

governance_actions_package = sui_brownie.SuiPackage(
    brownie_config=DOLA_CONFIG["DOLA_SUI_PATH"],
    network=net,
    is_compile=False,
    package_id=None,
    package_path=DOLA_CONFIG["DOLA_SUI_PATH"].joinpath("omnicore/governance_actions")
)

governance_actions_package.publish_package(replace_address=dict(
    pool_manager=pool_manager_package.package_id,
    user_manager=user_manager_package.package_id,
    wormhole=wormhole_package.package_id,
    wormhole_bridge=wormhole_bridge_package.package_id,
    governance=governance_package.package_id,
    lending=lending_package.package_id,
    lending_portal=lending_portal_package.package_id,
    app_manager=app_manager_package.package_id,
    dola_types=dola_types_package.package_id,
    oracle=oracle_package.package_id
))

test_coins_package = sui_brownie.SuiPackage(
    brownie_config=DOLA_CONFIG["DOLA_SUI_PATH"],
    network=net,
    is_compile=False,
    package_id=None,
    package_path=DOLA_CONFIG["DOLA_SUI_PATH"].joinpath("test_coins")
)

test_coins_package.publish_package()

print("---------------------------Deployed Package ID-------------------------------------\n")
print(f"serde={serde_package.package_id}")
print(f"omnipool={omnipool_package.package_id}")
print(f"app_manager={app_manager_package.package_id}")
print(f"governance={governance_package.package_id}")
print(f"oracle={oracle_package.package_id}")
print(f"pool_manager={pool_manager_package.package_id}")
print(f"wormhole={wormhole_package.package_id}")
print(f"wormhole_bridge={wormhole_bridge_package.package_id}")
print(f"lending={lending_package.package_id}")
print(f"lending_portal={lending_portal_package.package_id}")
=======
#
# governance_actions_package = sui_brownie.SuiPackage(
#     brownie_config=DOLA_CONFIG["DOLA_SUI_PATH"],
#     network=net,
#     is_compile=False,
#     package_id=None,
#     package_path=DOLA_CONFIG["DOLA_SUI_PATH"].joinpath("omnicore/governance_actions")
# )
#
# governance_actions_package.publish_package(replace_address=dict(
#     pool_manager=pool_manager_package.package_id,
#     user_manager=user_manager_package.package_id,
#     wormhole=wormhole_package.package_id,
#     wormhole_bridge=wormhole_bridge_package.package_id,
#     governance=governance_package.package_id,
#     lending=lending_package.package_id,
#     app_manager=app_manager_package.package_id,
#     dola_types=dola_types_package.package_id,
#     oracle=oracle_package.package_id
# ))
#
# test_coins_package = sui_brownie.SuiPackage(
#     brownie_config=DOLA_CONFIG["DOLA_SUI_PATH"],
#     network=net,
#     is_compile=False,
#     package_id=None,
#     package_path=DOLA_CONFIG["DOLA_SUI_PATH"].joinpath("test_coins")
# )
#
# test_coins_package.publish_package()
#
# print("---------------------------Deployed Package ID-------------------------------------\n")
# print(f"serde={serde_package.package_id}")
# print(f"omnipool={omnipool_package.package_id}")
# print(f"app_manager={app_manager_package.package_id}")
# print(f"governance={governance_package.package_id}")
# print(f"oracle={oracle_package.package_id}")
# print(f"pool_manager={pool_manager_package.package_id}")
# print(f"wormhole={wormhole_package.package_id}")
# print(f"wormhole_bridge={wormhole_bridge_package.package_id}")
# print(f"lending={lending_package.package_id}")
# print(f"lending_portal={lending_portal_package.package_id}")
>>>>>>> 7cae9c76
print(f"external_interfaces={external_interfaces_package.package_id}")
# print(f"governance_actions={governance_actions_package.package_id}")
# print(f"test_coins={test_coins_package.package_id}")<|MERGE_RESOLUTION|>--- conflicted
+++ resolved
@@ -4,7 +4,6 @@
 
 net = "sui-devnet"
 
-<<<<<<< HEAD
 serde_package = sui_brownie.SuiPackage(
     brownie_config=DOLA_CONFIG["DOLA_SUI_PATH"],
     network=net,
@@ -23,7 +22,8 @@
     package_path=DOLA_CONFIG["DOLA_SUI_PATH"].joinpath("dola_types")
 )
 
-dola_types_package.publish_package(replace_address=dict(serde=serde_package.package_id))
+dola_types_package.publish_package(
+    replace_address=dict(serde=serde_package.package_id))
 
 governance_package = sui_brownie.SuiPackage(
     brownie_config=DOLA_CONFIG["DOLA_SUI_PATH"],
@@ -33,7 +33,8 @@
     package_path=DOLA_CONFIG["DOLA_SUI_PATH"].joinpath("omnicore/governance")
 )
 
-governance_package.publish_package(replace_address=dict(serde=serde_package.package_id))
+governance_package.publish_package(
+    replace_address=dict(serde=serde_package.package_id))
 
 user_manager_package = sui_brownie.SuiPackage(
     brownie_config=DOLA_CONFIG["DOLA_SUI_PATH"],
@@ -162,160 +163,6 @@
     wormhole=wormhole_package.package_id,
     omnipool=omnipool_package.package_id
 ))
-=======
-# serde_package = sui_brownie.SuiPackage(
-#     brownie_config=DOLA_CONFIG["DOLA_SUI_PATH"],
-#     network=net,
-#     is_compile=False,
-#     package_id=None,
-#     package_path=DOLA_CONFIG["DOLA_SUI_PATH"].joinpath("serde")
-# )
-#
-# serde_package.publish_package()
-#
-# dola_types_package = sui_brownie.SuiPackage(
-#     brownie_config=DOLA_CONFIG["DOLA_SUI_PATH"],
-#     network=net,
-#     is_compile=False,
-#     package_id=None,
-#     package_path=DOLA_CONFIG["DOLA_SUI_PATH"].joinpath("dola_types")
-# )
-#
-# dola_types_package.publish_package(replace_address=dict(serde=serde_package.package_id))
-#
-# governance_package = sui_brownie.SuiPackage(
-#     brownie_config=DOLA_CONFIG["DOLA_SUI_PATH"],
-#     network=net,
-#     is_compile=False,
-#     package_id=None,
-#     package_path=DOLA_CONFIG["DOLA_SUI_PATH"].joinpath("omnicore/governance")
-# )
-#
-# governance_package.publish_package(replace_address=dict(serde=serde_package.package_id))
-#
-# user_manager_package = sui_brownie.SuiPackage(
-#     brownie_config=DOLA_CONFIG["DOLA_SUI_PATH"],
-#     network=net,
-#     is_compile=False,
-#     package_id=None,
-#     package_path=DOLA_CONFIG["DOLA_SUI_PATH"].joinpath("omnicore/user_manager")
-# )
-#
-# user_manager_package.publish_package(
-#     replace_address=dict(serde=serde_package.package_id, dola_types=dola_types_package.package_id,
-#                          governance=governance_package.package_id))
-#
-# app_manager_package = sui_brownie.SuiPackage(
-#     brownie_config=DOLA_CONFIG["DOLA_SUI_PATH"],
-#     network=net,
-#     is_compile=False,
-#     package_id=None,
-#     package_path=DOLA_CONFIG["DOLA_SUI_PATH"].joinpath("omnicore/app_manager")
-# )
-#
-# app_manager_package.publish_package(
-#     replace_address=dict(serde=serde_package.package_id, governance=governance_package.package_id))
-#
-# oracle_package = sui_brownie.SuiPackage(
-#     brownie_config=DOLA_CONFIG["DOLA_SUI_PATH"],
-#     network=net,
-#     is_compile=False,
-#     package_id=None,
-#     package_path=DOLA_CONFIG["DOLA_SUI_PATH"].joinpath("omnicore/oracle")
-# )
-#
-# oracle_package.publish_package()
-#
-# pool_manager_package = sui_brownie.SuiPackage(
-#     brownie_config=DOLA_CONFIG["DOLA_SUI_PATH"],
-#     network=net,
-#     is_compile=False,
-#     package_id=None,
-#     package_path=DOLA_CONFIG["DOLA_SUI_PATH"].joinpath("omnicore/pool_manager")
-# )
-#
-# pool_manager_package.publish_package(
-#     replace_address=dict(serde=serde_package.package_id, governance=governance_package.package_id,
-#                          dola_types=dola_types_package.package_id))
-#
-# omnipool_package = sui_brownie.SuiPackage(
-#     brownie_config=DOLA_CONFIG["DOLA_SUI_PATH"],
-#     network=net,
-#     is_compile=False,
-#     package_id=None,
-#     package_path=DOLA_CONFIG["DOLA_SUI_PATH"].joinpath("omnipool")
-# )
-#
-# omnipool_package.publish_package(
-#     replace_address=dict(serde=serde_package.package_id, dola_types=dola_types_package.package_id,
-#                          governance=governance_package.package_id))
-#
-# wormhole_package = sui_brownie.SuiPackage(
-#     brownie_config=DOLA_CONFIG["DOLA_SUI_PATH"],
-#     network=net,
-#     is_compile=False,
-#     package_id=None,
-#     package_path=Path.home().joinpath(Path(
-#         ".move/https___github_com_OmniBTC_wormhole_git_b1ff91995921064fc530eb8f7e147e228c10d072/sui/wormhole")),
-# )
-#
-# wormhole_package.publish_package()
-#
-# wormhole_bridge_package = sui_brownie.SuiPackage(
-#     brownie_config=DOLA_CONFIG["DOLA_SUI_PATH"],
-#     network=net,
-#     is_compile=False,
-#     package_id=None,
-#     package_path=DOLA_CONFIG["DOLA_SUI_PATH"].joinpath("wormhole_bridge")
-# )
-#
-# wormhole_bridge_package.publish_package(replace_address=dict(
-#     serde=serde_package.package_id,
-#     dola_types=dola_types_package.package_id,
-#     wormhole=wormhole_package.package_id,
-#     omnipool=omnipool_package.package_id,
-#     governance=governance_package.package_id,
-#     app_manager=app_manager_package.package_id,
-#     pool_manager=pool_manager_package.package_id,
-#     user_manager=user_manager_package.package_id
-# ))
-#
-# lending_package = sui_brownie.SuiPackage(
-#     brownie_config=DOLA_CONFIG["DOLA_SUI_PATH"],
-#     network=net,
-#     is_compile=False,
-#     package_id=None,
-#     package_path=DOLA_CONFIG["DOLA_SUI_PATH"].joinpath("omnicore/lending")
-# )
-#
-# lending_package.publish_package(replace_address=dict(
-#     serde=serde_package.package_id,
-#     dola_types=dola_types_package.package_id,
-#     oracle=oracle_package.package_id,
-#     app_manager=app_manager_package.package_id,
-#     pool_manager=pool_manager_package.package_id,
-#     user_manager=user_manager_package.package_id,
-#     wormhole=wormhole_package.package_id,
-#     wormhole_bridge=wormhole_bridge_package.package_id,
-#     governance=governance_package.package_id
-# ))
-#
-# lending_portal_package = sui_brownie.SuiPackage(
-#     brownie_config=DOLA_CONFIG["DOLA_SUI_PATH"],
-#     network=net,
-#     is_compile=False,
-#     package_id=None,
-#     package_path=DOLA_CONFIG["DOLA_SUI_PATH"].joinpath("lending_portal")
-# )
-#
-# lending_portal_package.publish_package(replace_address=dict(
-#     serde=serde_package.package_id,
-#     dola_types=dola_types_package.package_id,
-#     wormhole_bridge=wormhole_bridge_package.package_id,
-#     wormhole=wormhole_package.package_id,
-#     omnipool=omnipool_package.package_id
-# ))
->>>>>>> 7cae9c76
 
 external_interfaces_package = sui_brownie.SuiPackage(
     brownie_config=DOLA_CONFIG["DOLA_SUI_PATH"],
@@ -332,14 +179,14 @@
     lending=None,
     oracle=None
 ))
-<<<<<<< HEAD
 
 governance_actions_package = sui_brownie.SuiPackage(
     brownie_config=DOLA_CONFIG["DOLA_SUI_PATH"],
     network=net,
     is_compile=False,
     package_id=None,
-    package_path=DOLA_CONFIG["DOLA_SUI_PATH"].joinpath("omnicore/governance_actions")
+    package_path=DOLA_CONFIG["DOLA_SUI_PATH"].joinpath(
+        "omnicore/governance_actions")
 )
 
 governance_actions_package.publish_package(replace_address=dict(
@@ -352,7 +199,8 @@
     lending_portal=lending_portal_package.package_id,
     app_manager=app_manager_package.package_id,
     dola_types=dola_types_package.package_id,
-    oracle=oracle_package.package_id
+    oracle=oracle_package.package_id,
+    omnipool=omnipool_package.package_id
 ))
 
 test_coins_package = sui_brownie.SuiPackage(
@@ -376,50 +224,6 @@
 print(f"wormhole_bridge={wormhole_bridge_package.package_id}")
 print(f"lending={lending_package.package_id}")
 print(f"lending_portal={lending_portal_package.package_id}")
-=======
-#
-# governance_actions_package = sui_brownie.SuiPackage(
-#     brownie_config=DOLA_CONFIG["DOLA_SUI_PATH"],
-#     network=net,
-#     is_compile=False,
-#     package_id=None,
-#     package_path=DOLA_CONFIG["DOLA_SUI_PATH"].joinpath("omnicore/governance_actions")
-# )
-#
-# governance_actions_package.publish_package(replace_address=dict(
-#     pool_manager=pool_manager_package.package_id,
-#     user_manager=user_manager_package.package_id,
-#     wormhole=wormhole_package.package_id,
-#     wormhole_bridge=wormhole_bridge_package.package_id,
-#     governance=governance_package.package_id,
-#     lending=lending_package.package_id,
-#     app_manager=app_manager_package.package_id,
-#     dola_types=dola_types_package.package_id,
-#     oracle=oracle_package.package_id
-# ))
-#
-# test_coins_package = sui_brownie.SuiPackage(
-#     brownie_config=DOLA_CONFIG["DOLA_SUI_PATH"],
-#     network=net,
-#     is_compile=False,
-#     package_id=None,
-#     package_path=DOLA_CONFIG["DOLA_SUI_PATH"].joinpath("test_coins")
-# )
-#
-# test_coins_package.publish_package()
-#
-# print("---------------------------Deployed Package ID-------------------------------------\n")
-# print(f"serde={serde_package.package_id}")
-# print(f"omnipool={omnipool_package.package_id}")
-# print(f"app_manager={app_manager_package.package_id}")
-# print(f"governance={governance_package.package_id}")
-# print(f"oracle={oracle_package.package_id}")
-# print(f"pool_manager={pool_manager_package.package_id}")
-# print(f"wormhole={wormhole_package.package_id}")
-# print(f"wormhole_bridge={wormhole_bridge_package.package_id}")
-# print(f"lending={lending_package.package_id}")
-# print(f"lending_portal={lending_portal_package.package_id}")
->>>>>>> 7cae9c76
 print(f"external_interfaces={external_interfaces_package.package_id}")
-# print(f"governance_actions={governance_actions_package.package_id}")
-# print(f"test_coins={test_coins_package.package_id}")+print(f"governance_actions={governance_actions_package.package_id}")
+print(f"test_coins={test_coins_package.package_id}")