--- conflicted
+++ resolved
@@ -57,7 +57,6 @@
     print("Package id:", add_member_proposal_package.package_id)
 
 
-<<<<<<< HEAD
 def deploy_add_reward_pool(file_dir):
     add_reward_pool_package = sui_brownie.SuiPackage(
         package_path=DOLA_CONFIG["DOLA_SUI_PATH"].joinpath(
@@ -65,7 +64,16 @@
     )
 
     add_reward_pool_package.program_publish_package(replace_address=dict(
-=======
+        dola_protocol=sui_project.network_config['packages']['dola_protocol']['origin'],
+        wormhole=sui_project.network_config['packages']['wormhole'],
+        pyth=sui_project.network_config['packages']['pyth']
+    ), replace_publish_at=dict(
+        dola_protocol=sui_project.network_config['packages']['dola_protocol']['latest'],
+        wormhole=sui_project.network_config['packages']['wormhole'],
+        pyth=sui_project.network_config['packages']['pyth'],
+    ))
+
+
 def prepare_proposal(package_id):
     proposal = sui_brownie.SuiPackage(
         package_id=package_id,
@@ -88,22 +96,17 @@
     )
 
     register_pool_package.program_publish_package(replace_address=dict(
->>>>>>> 0d0e3307
-        dola_protocol=sui_project.network_config['packages']['dola_protocol']['origin'],
-        wormhole=sui_project.network_config['packages']['wormhole'],
-        pyth=sui_project.network_config['packages']['pyth']
-    ), replace_publish_at=dict(
-        dola_protocol=sui_project.network_config['packages']['dola_protocol']['latest'],
-        wormhole=sui_project.network_config['packages']['wormhole'],
-        pyth=sui_project.network_config['packages']['pyth'],
-    ))
-
-<<<<<<< HEAD
-    print("Package id:", add_reward_pool_package.package_id)
-=======
+        dola_protocol=sui_project.network_config['packages']['dola_protocol']['origin'],
+        wormhole=sui_project.network_config['packages']['wormhole'],
+        pyth=sui_project.network_config['packages']['pyth']
+    ), replace_publish_at=dict(
+        dola_protocol=sui_project.network_config['packages']['dola_protocol']['latest'],
+        wormhole=sui_project.network_config['packages']['wormhole'],
+        pyth=sui_project.network_config['packages']['pyth'],
+    ))
+
     print("Package id:", register_pool_package.package_id)
     prepare_proposal(register_pool_package.package_id)
->>>>>>> 0d0e3307
 
 
 def deploy():
@@ -214,8 +217,5 @@
     redeploy_external_interfaces()
     # redeploy_genesis_proposal()
     # redeploy_reserve_proposal()
-<<<<<<< HEAD
     deploy_add_reward_pool("add_reward_pool_20230812")
-=======
-    deploy_register_pool("register_new_pool_20230812")
->>>>>>> 0d0e3307
+    deploy_register_pool("register_new_pool_20230812")