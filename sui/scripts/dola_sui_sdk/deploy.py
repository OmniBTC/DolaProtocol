from pathlib import Path

import sui_brownie
import yaml

from dola_sui_sdk import DOLA_CONFIG, sui_project

sui_project.active_account("TestAccount")


def export_to_config():
    path = Path(__file__).parent.parent.parent.joinpath("brownie-config.yaml")
    with open(path, "r") as f:
        config = yaml.safe_load(f)

    current_network = sui_project.network
    if "packages" not in config["networks"][current_network]:
        config["networks"][current_network]["packages"] = {}

    config["networks"][current_network]["packages"]["dola_protocol"] = sui_project.DolaProtocol[-1]
    config["networks"][current_network]["packages"]["genesis_proposal"] = sui_project.GenesisProposal[-1]
    config["networks"][current_network]["packages"]["external_interfaces"] = sui_project.ExternalInterfaces[-1]

    with open(path, "w") as f:
        yaml.safe_dump(config, f)


def export_package_to_config(package_name, package_id):
    path = Path(__file__).parent.parent.parent.joinpath("brownie-config.yaml")
    with open(path, "r") as f:
        config = yaml.safe_load(f)

    current_network = sui_project.network

    config["networks"][current_network]["packages"][package_name] = package_id

    with open(path, "w") as f:
        yaml.safe_dump(config, f)


def deploy_add_member(file_dir):
    add_member_proposal_package = sui_brownie.SuiPackage(
        package_path=DOLA_CONFIG["DOLA_SUI_PATH"].joinpath(
            f"proposals/manage_member_proposal/{file_dir}")
    )

    add_member_proposal_package.program_publish_package(replace_address=dict(
        dola_protocol=sui_project.network_config['packages']['dola_protocol']['origin'],
        wormhole=sui_project.network_config['packages']['wormhole'],
        pyth=sui_project.network_config['packages']['pyth']
    ), replace_publish_at=dict(
        dola_protocol=sui_project.network_config['packages']['dola_protocol']['latest'],
        wormhole=sui_project.network_config['packages']['wormhole'],
        pyth=sui_project.network_config['packages']['pyth'],
    ))

    print("Package id:", add_member_proposal_package.package_id)


def deploy():
    dola_protocol_package = sui_brownie.SuiPackage(
        package_path=DOLA_CONFIG["DOLA_SUI_PATH"].joinpath("dola_protocol")
    )

    dola_protocol_package.program_publish_package(replace_address=dict(
        wormhole=sui_project.network_config['packages']['wormhole'],
        pyth=sui_project.network_config['packages']['pyth']
    ), replace_publish_at=dict(
        wormhole=sui_project.network_config['packages']['wormhole'],
        pyth=sui_project.network_config['packages']['pyth'],
    ), gas_budget=1000000000)

    genesis_proposal_package = sui_brownie.SuiPackage(
        package_path=DOLA_CONFIG["DOLA_SUI_PATH"].joinpath(
            "proposals/genesis_proposal")
    )

    genesis_proposal_package.program_publish_package(replace_address=dict(
        dola_protocol=sui_project.network_config['packages']['dola_protocol']['origin'],
        wormhole=sui_project.network_config['packages']['wormhole'],
        pyth=sui_project.network_config['packages']['pyth']
    ), replace_publish_at=dict(
        dola_protocol=sui_project.network_config['packages']['dola_protocol']['latest'],
        wormhole=sui_project.network_config['packages']['wormhole'],
        pyth=sui_project.network_config['packages']['pyth'],
    ))

    if sui_project.network != "sui-mainnet":
        test_coins_package = sui_brownie.SuiPackage(
            package_path=DOLA_CONFIG["DOLA_SUI_PATH"].joinpath("test_coins")
        )

        test_coins_package.program_publish_package()

    external_interfaces_package = sui_brownie.SuiPackage(
        package_path=DOLA_CONFIG["DOLA_SUI_PATH"].joinpath("external_interfaces")
    )

    external_interfaces_package.program_publish_package(replace_address=dict(
        dola_protocol=sui_project.network_config['packages']['dola_protocol']['origin'],
        wormhole=sui_project.network_config['packages']['wormhole'],
        pyth=sui_project.network_config['packages']['pyth']
    ), replace_publish_at=dict(
        dola_protocol=sui_project.network_config['packages']['dola_protocol']['latest'],
        wormhole=sui_project.network_config['packages']['wormhole'],
        pyth=sui_project.network_config['packages']['pyth'],
    ))


def redeploy_genesis_proposal():
    genesis_proposal_package = sui_brownie.SuiPackage(
        package_path=DOLA_CONFIG["DOLA_SUI_PATH"].joinpath(
            "proposals/genesis_proposal")
    )

    genesis_proposal_package.program_publish_package(replace_address=dict(
        dola_protocol=sui_project.network_config['packages']['dola_protocol']['origin'],
        wormhole=sui_project.network_config['packages']['wormhole'],
        pyth=sui_project.network_config['packages']['pyth']
    ), replace_publish_at=dict(
        dola_protocol=sui_project.network_config['packages']['dola_protocol']['latest'],
        wormhole=sui_project.network_config['packages']['wormhole'],
        pyth=sui_project.network_config['packages']['pyth'],
    ))


def redeploy_external_interfaces():
    external_interfaces_package = sui_brownie.SuiPackage(
        package_path=DOLA_CONFIG["DOLA_SUI_PATH"].joinpath("external_interfaces")
    )

    external_interfaces_package.program_publish_package(replace_address=dict(
        dola_protocol=sui_project.network_config['packages']['dola_protocol']['origin'],
        wormhole=sui_project.network_config['packages']['wormhole'],
        pyth=sui_project.network_config['packages']['pyth']
    ), replace_publish_at=dict(
        dola_protocol=sui_project.network_config['packages']['dola_protocol']['latest'],
        wormhole=sui_project.network_config['packages']['wormhole'],
        pyth=sui_project.network_config['packages']['pyth'],
    ))


def redeploy_reserve_proposal():
    reserve_proposal_package = sui_brownie.SuiPackage(
        package_path=DOLA_CONFIG["DOLA_SUI_PATH"].joinpath("proposals/reserve_params_proposal")
    )

    reserve_proposal_package.program_publish_package(replace_address=dict(
        dola_protocol=sui_project.network_config['packages']['dola_protocol']['origin'],
        wormhole=sui_project.network_config['packages']['wormhole'],
        pyth=sui_project.network_config['packages']['pyth']
    ), replace_publish_at=dict(
        dola_protocol=sui_project.network_config['packages']['dola_protocol']['latest'],
        wormhole=sui_project.network_config['packages']['wormhole'],
        pyth=sui_project.network_config['packages']['pyth'],
    ))


def main():
    deploy()
    export_to_config()


if __name__ == "__main__":
    redeploy_external_interfaces()
    # redeploy_genesis_proposal()
<<<<<<< HEAD
    # redeploy_reserve_proposal()
    # deploy_add_member("add_member_0")
=======
    # redeploy_reserve_proposal()
>>>>>>> 680a9a21
<|MERGE_RESOLUTION|>--- conflicted
+++ resolved
@@ -164,9 +164,4 @@
 if __name__ == "__main__":
     redeploy_external_interfaces()
     # redeploy_genesis_proposal()
-<<<<<<< HEAD
     # redeploy_reserve_proposal()
-    # deploy_add_member("add_member_0")
-=======
-    # redeploy_reserve_proposal()
->>>>>>> 680a9a21
