// Copyright (c) OmniBTC, Inc.
// SPDX-License-Identifier: GPL-3.0
module lending_core::storage {
    use std::vector;

    use app_manager::app_manager::{Self, AppCap, TotalAppInfo};
    use governance::genesis::GovernanceCap;
    use oracle::oracle;
    use ray_math::math;
    use sui::clock::Clock;
    use sui::object::{Self, UID};
    use sui::table::{Self, Table};
    use sui::transfer;
    use sui::tx_context::TxContext;

    /// Errors

    const EALREADY_EXIST_RESERVE: u64 = 0;

    const EAMOUNT_NOT_ENOUGH: u64 = 1;

    struct Storage has key {
        id: UID,
<<<<<<< HEAD
        app_cap: AppCap,
        // Token category -> reserve data
=======
        /// Used in representative lending app
        app_cap: AppCap,
        // Dola pool id -> reserve data
>>>>>>> 1ed235f6
        reserves: Table<u16, ReserveData>,
        // Dola user id -> user info
        user_infos: Table<u64, UserInfo>
    }

    struct UserInfo has store {
        // Average liquidity
        average_liquidity: u256,
        // Timestamp of last update average
        last_average_update: u256,
        // Tokens as liquid assets, they can still capture the yield but won't be able to use it as collateral
        liquid_assets: vector<u16>,
        // Tokens as collateral, such as ETH, BTC etc. Represent by dola_pool_id.
        collaterals: vector<u16>,
        // Tokens as loan, such as USDT, USDC, DAI etc. Represent by dola_pool_id.
        loans: vector<u16>
    }

    struct ReserveData has store {
        // Is it a isolated asset
        is_isolated_asset: bool,
        // Enable borrow when isolation
        borrowable_in_isolation: bool,
        // Accumulated isolate debt
        isolate_debt: u256,
        // Timestamp of last update
        last_update_timestamp: u256,
        // Treasury (dola_user_id)
        treasury: u64,
        // Treasury interest factor [math::ray]
        treasury_factor: u256,
        // Borrow cap ceiling, 0 means there is no ceiling
        borrow_cap_ceiling: u256,
        // Current borrow rate [math::ray]
        current_borrow_rate: u256,
        // Current supply rate [math::ray]
        current_liquidity_rate: u256,
        // Current borrow index [math::ray]
        current_borrow_index: u256,
        // Current liquidity index [math::ray]
        current_liquidity_index: u256,
        // Collateral coefficient [math::ray]
        collateral_coefficient: u256,
        // Borrow coefficient [math::ray]
        borrow_coefficient: u256,
        // Borrow rate factors, for borrow rate calculation
        borrow_rate_factors: BorrowRateFactors,
        // ScaledBalance for oToken
        otoken_scaled: ScaledBalance,
        // ScaledBalance for dToken
        dtoken_scaled: ScaledBalance,
    }

    struct ScaledBalance has store {
        // dola_user_id address => scale balance
        user_state: Table<u64, u256>,
        // total supply of scale balance
        total_supply: u256,
    }

    struct BorrowRateFactors has store {
        base_borrow_rate: u256,
        borrow_rate_slope1: u256,
        borrow_rate_slope2: u256,
        optimal_utilization: u256
    }

    struct StorageCap has store, drop {}

<<<<<<< HEAD
    public fun initialize_cap_with_governance(
        cap: &GovernanceCap,
=======
    /// initialize

    public fun initialize_cap_with_governance(
        governance: &GovernanceCap,
>>>>>>> 1ed235f6
        total_app_info: &mut TotalAppInfo,
        ctx: &mut TxContext
    ) {
        transfer::share_object(Storage {
            id: object::new(ctx),
<<<<<<< HEAD
            app_cap: app_manager::register_cap_with_governance(cap, total_app_info, ctx),
=======
            app_cap: app_manager::register_cap_with_governance(governance, total_app_info, ctx),
>>>>>>> 1ed235f6
            reserves: table::new(ctx),
            user_infos: table::new(ctx)
        })
    }

    public fun register_cap_with_governance(_: &GovernanceCap): StorageCap {
        StorageCap {}
    }

<<<<<<< HEAD
    public fun get_app_id(
        storage: &mut Storage
    ): u16 {
        app_manager::get_app_id(&storage.app_cap)
    }

    public fun get_app_cap(
        _: &StorageCap,
        storage: &mut Storage
    ): &AppCap {
        &storage.app_cap
    }

=======
>>>>>>> 1ed235f6
    public fun register_new_reserve(
        _: &GovernanceCap,
        storage: &mut Storage,
        clock: &Clock,
        dola_pool_id: u16,
        is_isolated_asset: bool,
        borrowable_in_isolation: bool,
        treasury: u64,
        treasury_factor: u256,
        borrow_cap_ceiling: u256,
        collateral_coefficient: u256,
        borrow_coefficient: u256,
        base_borrow_rate: u256,
        borrow_rate_slope1: u256,
        borrow_rate_slope2: u256,
        optimal_utilization: u256,
        ctx: &mut TxContext
    ) {
        assert!(!table::contains(&storage.reserves, dola_pool_id), EALREADY_EXIST_RESERVE);
        table::add(&mut storage.reserves, dola_pool_id, ReserveData {
            is_isolated_asset,
            borrowable_in_isolation,
            isolate_debt: 0,
            last_update_timestamp: oracle::get_timestamp(clock),
            treasury,
            treasury_factor,
            borrow_cap_ceiling,
            current_borrow_rate: 0,
            current_liquidity_rate: 0,
            current_borrow_index: math::ray(),
            current_liquidity_index: math::ray(),
            collateral_coefficient,
            borrow_coefficient,
            borrow_rate_factors: BorrowRateFactors {
                base_borrow_rate,
                borrow_rate_slope1,
                borrow_rate_slope2,
                optimal_utilization
            },
            otoken_scaled: ScaledBalance {
                user_state: table::new<u64, u256>(ctx),
                total_supply: 0,
            },
            dtoken_scaled: ScaledBalance {
                user_state: table::new<u64, u256>(ctx),
                total_supply: 0,
            },
        });
    }

    public fun set_is_isolated_asset(
        _: &GovernanceCap,
        storage: &mut Storage,
        dola_pool_id: u16,
        is_isolated_asset: bool
    ) {
        let reserve = table::borrow_mut(&mut storage.reserves, dola_pool_id);
        reserve.is_isolated_asset = is_isolated_asset;
    }

    public fun set_borrowable_in_isolation(
        _: &GovernanceCap,
        storage: &mut Storage,
        dola_pool_id: u16,
        borrowable_in_isolation: bool
    ) {
        let reserve = table::borrow_mut(&mut storage.reserves, dola_pool_id);
        reserve.borrowable_in_isolation = borrowable_in_isolation;
    }

    public fun set_treasury_factor(
        _: &GovernanceCap,
        storage: &mut Storage,
        dola_pool_id: u16,
        treasury_factor: u256
    ) {
        let reserve = table::borrow_mut(&mut storage.reserves, dola_pool_id);
        reserve.treasury_factor = treasury_factor;
    }

    public fun set_borrow_cap_ceiling(
        _: &GovernanceCap,
        storage: &mut Storage,
        dola_pool_id: u16,
        borrow_cap_ceiling: u256
    ) {
        let reserve = table::borrow_mut(&mut storage.reserves, dola_pool_id);
        reserve.borrow_cap_ceiling = borrow_cap_ceiling;
    }

    public fun set_collateral_coefficient(
        _: &GovernanceCap,
        storage: &mut Storage,
        dola_pool_id: u16,
        collateral_coefficient: u256
    ) {
        let reserve = table::borrow_mut(&mut storage.reserves, dola_pool_id);
        reserve.collateral_coefficient = collateral_coefficient;
    }

    public fun set_borrow_coefficient(
        _: &GovernanceCap,
        storage: &mut Storage,
        dola_pool_id: u16,
        borrow_coefficient: u256
    ) {
        let reserve = table::borrow_mut(&mut storage.reserves, dola_pool_id);
        reserve.borrow_coefficient = borrow_coefficient;
    }

    public fun set_borrow_rate_factors(
        _: &GovernanceCap,
        storage: &mut Storage,
        dola_pool_id: u16,
        base_borrow_rate: u256,
        borrow_rate_slope1: u256,
        borrow_rate_slope2: u256,
        optimal_utilization: u256
    ) {
        let borrow_rate_factors = &mut table::borrow_mut(&mut storage.reserves, dola_pool_id).borrow_rate_factors;
        borrow_rate_factors.base_borrow_rate = base_borrow_rate;
        borrow_rate_factors.borrow_rate_slope1 = borrow_rate_slope1;
        borrow_rate_factors.borrow_rate_slope2 = borrow_rate_slope2;
        borrow_rate_factors.optimal_utilization = optimal_utilization;
    }

    /// Getter

    public fun get_app_id(
        storage: &mut Storage
    ): u16 {
        app_manager::get_app_id(&storage.app_cap)
    }

    public fun get_app_cap(
        _: &StorageCap,
        storage: &mut Storage
    ): &AppCap {
        &storage.app_cap
    }

    public fun is_isolated_asset(storage: &mut Storage, dola_pool_id: u16): bool {
        table::borrow(&storage.reserves, dola_pool_id).is_isolated_asset
    }

    public fun can_borrow_in_isolation(storage: &mut Storage, dola_pool_id: u16): bool {
        table::borrow(&storage.reserves, dola_pool_id).borrowable_in_isolation
    }

    public fun get_reserve_length(storage: &mut Storage): u64 {
        table::length(&storage.reserves)
    }

    public fun exist_user_info(storage: &mut Storage, dola_user_id: u64): bool {
        table::contains(&mut storage.user_infos, dola_user_id)
    }

    public fun exist_reserve(storage: &mut Storage, dola_pool_id: u16): bool {
        table::contains(&mut storage.reserves, dola_pool_id)
    }

    public fun get_user_last_timestamp(storage: &mut Storage, dola_user_id: u64): u256 {
        let user_info = table::borrow(&mut storage.user_infos, dola_user_id);
        user_info.last_average_update
    }

    public fun get_user_average_liquidity(storage: &mut Storage, dola_user_id: u64): u256 {
        let user_info = table::borrow(&mut storage.user_infos, dola_user_id);
        user_info.average_liquidity
    }

    public fun get_user_liquid_assets(storage: &mut Storage, dola_user_id: u64): vector<u16> {
        let user_info = table::borrow(&mut storage.user_infos, dola_user_id);
        user_info.liquid_assets
    }

    public fun get_user_collaterals(storage: &mut Storage, dola_user_id: u64): vector<u16> {
        let user_info = table::borrow(&mut storage.user_infos, dola_user_id);
        user_info.collaterals
    }

    public fun get_user_loans(storage: &mut Storage, dola_user_id: u64): vector<u16> {
        let user_info = table::borrow(&mut storage.user_infos, dola_user_id);
        user_info.loans
    }

    public fun get_user_scaled_otoken(
        storage: &mut Storage,
        dola_user_id: u64,
        dola_pool_id: u16
    ): u256 {
        let reserve = table::borrow(&storage.reserves, dola_pool_id);
        if (table::contains(&reserve.otoken_scaled.user_state, dola_user_id)) {
            *table::borrow(&reserve.otoken_scaled.user_state, dola_user_id)
        } else {
            0
        }
    }

    public fun get_user_scaled_dtoken(
        storage: &mut Storage,
        dola_user_id: u64,
        dola_pool_id: u16
    ): u256 {
        let reserve = table::borrow(&storage.reserves, dola_pool_id);
        if (table::contains(&reserve.dtoken_scaled.user_state, dola_user_id)) {
            *table::borrow(&reserve.dtoken_scaled.user_state, dola_user_id)
        } else {
            0
        }
    }

    public fun get_reserve_treasury(
        storage: &mut Storage,
        dola_pool_id: u16
    ): u64 {
        table::borrow(&storage.reserves, dola_pool_id).treasury
    }

    public fun get_isolate_debt(
        storage: &mut Storage,
        dola_pool_id: u16
    ): u256 {
        table::borrow(&storage.reserves, dola_pool_id).isolate_debt
    }

    public fun get_treasury_factor(
        storage: &mut Storage,
        dola_pool_id: u16
    ): u256 {
        table::borrow(&storage.reserves, dola_pool_id).treasury_factor
    }

    public fun get_reserve_ceilings(storage: &mut Storage, dola_pool_id: u16): u256 {
        table::borrow(&storage.reserves, dola_pool_id).borrow_cap_ceiling
    }

    public fun get_borrow_coefficient(storage: &mut Storage, dola_pool_id: u16): u256 {
        table::borrow(&storage.reserves, dola_pool_id).borrow_coefficient
    }

    public fun get_collateral_coefficient(storage: &mut Storage, dola_pool_id: u16): u256 {
        table::borrow(&storage.reserves, dola_pool_id).collateral_coefficient
    }

    public fun get_last_update_timestamp(
        storage: &mut Storage,
        dola_pool_id: u16
    ): u256 {
        table::borrow(&storage.reserves, dola_pool_id).last_update_timestamp
    }

    public fun get_otoken_scaled_total_supply(
        storage: &mut Storage,
        dola_pool_id: u16
    ): u256 {
        table::borrow(&storage.reserves, dola_pool_id).otoken_scaled.total_supply
    }

    public fun get_dtoken_scaled_total_supply(
        storage: &mut Storage,
        dola_pool_id: u16
    ): u256 {
        table::borrow(&storage.reserves, dola_pool_id).dtoken_scaled.total_supply
    }

    public fun get_liquidity_rate(
        storage: &mut Storage,
        dola_pool_id: u16
    ): u256 {
        table::borrow(&storage.reserves, dola_pool_id).current_liquidity_rate
    }

    public fun get_liquidity_index(
        storage: &mut Storage,
        dola_pool_id: u16
    ): u256 {
        table::borrow(&storage.reserves, dola_pool_id).current_liquidity_index
    }

    public fun get_borrow_rate(
        storage: &mut Storage,
        dola_pool_id: u16
    ): u256 {
        table::borrow(&storage.reserves, dola_pool_id).current_borrow_rate
    }

    public fun get_borrow_index(
        storage: &mut Storage,
        dola_pool_id: u16
    ): u256 {
        table::borrow(&storage.reserves, dola_pool_id).current_borrow_index
    }

    public fun get_borrow_rate_factors(
        storage: &mut Storage,
        dola_pool_id: u16
    ): (u256, u256, u256, u256) {
        let borrow_rate_factors = &table::borrow(&storage.reserves, dola_pool_id).borrow_rate_factors;
        (borrow_rate_factors.base_borrow_rate, borrow_rate_factors.borrow_rate_slope1, borrow_rate_factors.borrow_rate_slope2, borrow_rate_factors.optimal_utilization)
    }

    /// Setter

    public fun mint_otoken_scaled(
        _: &StorageCap,
        storage: &mut Storage,
        dola_pool_id: u16,
        dola_user_id: u64,
        scaled_amount: u256
    ) {
        let otoken_scaled = &mut table::borrow_mut(&mut storage.reserves, dola_pool_id).otoken_scaled;
        let current_amount;

        if (table::contains(&otoken_scaled.user_state, dola_user_id)) {
            current_amount = table::remove(&mut otoken_scaled.user_state, dola_user_id);
        }else {
            current_amount = 0
        };
        table::add(&mut otoken_scaled.user_state, dola_user_id, scaled_amount + current_amount);
        otoken_scaled.total_supply = otoken_scaled.total_supply + scaled_amount;
    }

    public fun burn_otoken_scaled(
        _: &StorageCap,
        storage: &mut Storage,
        dola_pool_id: u16,
        dola_user_id: u64,
        scaled_amount: u256
    ) {
        let otoken_scaled = &mut table::borrow_mut(&mut storage.reserves, dola_pool_id).otoken_scaled;
        let current_amount;

        if (table::contains(&otoken_scaled.user_state, dola_user_id)) {
            current_amount = table::remove(&mut otoken_scaled.user_state, dola_user_id);
        } else {
            current_amount = 0
        };
        assert!(current_amount >= scaled_amount, EAMOUNT_NOT_ENOUGH);
        table::add(&mut otoken_scaled.user_state, dola_user_id, current_amount - scaled_amount);
        otoken_scaled.total_supply = otoken_scaled.total_supply - scaled_amount;
    }

    public fun mint_dtoken_scaled(
        _: &StorageCap,
        storage: &mut Storage,
        dola_pool_id: u16,
        dola_user_id: u64,
        scaled_amount: u256
    ) {
        let dtoken_scaled = &mut table::borrow_mut(&mut storage.reserves, dola_pool_id).dtoken_scaled;
        let current_amount;

        if (table::contains(&dtoken_scaled.user_state, dola_user_id)) {
            current_amount = table::remove(&mut dtoken_scaled.user_state, dola_user_id);
        }else {
            current_amount = 0
        };
        table::add(&mut dtoken_scaled.user_state, dola_user_id, scaled_amount + current_amount);
        dtoken_scaled.total_supply = dtoken_scaled.total_supply + scaled_amount;
    }

    public fun burn_dtoken_scaled(
        _: &StorageCap,
        storage: &mut Storage,
        dola_pool_id: u16,
        dola_user_id: u64,
        scaled_amount: u256
    ) {
        let dtoken_scaled = &mut table::borrow_mut(&mut storage.reserves, dola_pool_id).dtoken_scaled;
        let current_amount;

        if (table::contains(&dtoken_scaled.user_state, dola_user_id)) {
            current_amount = table::remove(&mut dtoken_scaled.user_state, dola_user_id);
        } else {
            current_amount = 0
        };
        assert!(current_amount >= scaled_amount, EAMOUNT_NOT_ENOUGH);
        table::add(&mut dtoken_scaled.user_state, dola_user_id, current_amount - scaled_amount);
        dtoken_scaled.total_supply = dtoken_scaled.total_supply - scaled_amount;
    }

    public fun ensure_user_info_exist(
        storage: &mut Storage,
        clock: &Clock,
        dola_user_id: u64,
    ) {
        if (!table::contains(&mut storage.user_infos, dola_user_id)) {
            table::add(&mut storage.user_infos, dola_user_id, UserInfo {
                average_liquidity: 0,
                last_average_update: oracle::get_timestamp(clock),
                liquid_assets: vector::empty(),
                collaterals: vector::empty(),
                loans: vector::empty()
            });
        };
    }

    public fun add_user_liquid_asset(
        _: &StorageCap,
        storage: &mut Storage,
        dola_user_id: u64,
        dola_pool_id: u16
    ) {
        let user_info = table::borrow_mut(&mut storage.user_infos, dola_user_id);
        if (!vector::contains(&user_info.liquid_assets, &dola_pool_id)) {
            vector::push_back(&mut user_info.liquid_assets, dola_pool_id)
        }
    }

    public fun remove_user_liquid_asset(
        _: &StorageCap,
        storage: &mut Storage,
        dola_user_id: u64,
        dola_pool_id: u16
    ) {
        let user_info = table::borrow_mut(&mut storage.user_infos, dola_user_id);

        let (exist, index) = vector::index_of(&user_info.liquid_assets, &dola_pool_id);

        if (exist) {
            vector::remove(&mut user_info.liquid_assets, index);
        }
    }

    public fun add_user_collateral(
        _: &StorageCap,
        storage: &mut Storage,
        dola_user_id: u64,
        dola_pool_id: u16
    ) {
        let user_info = table::borrow_mut(&mut storage.user_infos, dola_user_id);
        if (!vector::contains(&user_info.collaterals, &dola_pool_id)) {
            vector::push_back(&mut user_info.collaterals, dola_pool_id)
        }
    }

    public fun remove_user_collateral(
        _: &StorageCap,
        storage: &mut Storage,
        dola_user_id: u64,
        dola_pool_id: u16
    ) {
        let user_info = table::borrow_mut(&mut storage.user_infos, dola_user_id);

        let (exist, index) = vector::index_of(&user_info.collaterals, &dola_pool_id);
        if (exist) {
            vector::remove(&mut user_info.collaterals, index);
        }
    }

    public fun add_user_loan(
        _: &StorageCap,
        storage: &mut Storage,
        dola_user_id: u64,
        dola_pool_id: u16
    ) {
        let user_info = table::borrow_mut(&mut storage.user_infos, dola_user_id);
        if (!vector::contains(&user_info.loans, &dola_pool_id)) {
            vector::push_back(&mut user_info.loans, dola_pool_id)
        }
    }

    public fun remove_user_loan(
        _: &StorageCap,
        storage: &mut Storage,
        dola_user_id: u64,
        dola_pool_id: u16
    ) {
        let user_info = table::borrow_mut(&mut storage.user_infos, dola_user_id);

        let (exist, index) = vector::index_of(&user_info.loans, &dola_pool_id);
        if (exist) {
            vector::remove(&mut user_info.loans, index);
        }
    }

    public fun update_user_average_liquidity(
        _: &StorageCap,
        storage: &mut Storage,
        clock: &Clock,
        dola_user_id: u64,
        average_liquidity: u256
    ) {
        let user_info = table::borrow_mut(&mut storage.user_infos, dola_user_id);
        user_info.last_average_update = oracle::get_timestamp(clock);
        user_info.average_liquidity = average_liquidity;
    }

    public fun update_isolate_debt(
        _: &StorageCap,
        storage: &mut Storage,
        dola_pool_id: u16,
        isolate_debt: u256
    ) {
        let reserve = table::borrow_mut(&mut storage.reserves, dola_pool_id);
        reserve.isolate_debt = isolate_debt;
    }

    public fun update_state(
        cap: &StorageCap,
        storage: &mut Storage,
        dola_pool_id: u16,
        new_borrow_index: u256,
        new_liquidity_index: u256,
        last_update_timestamp: u256,
        mint_to_treasury_scaled: u256
    ) {
        let reserve = table::borrow_mut(&mut storage.reserves, dola_pool_id);
        reserve.current_borrow_index = new_borrow_index;
        reserve.current_liquidity_index = new_liquidity_index;
        reserve.last_update_timestamp = last_update_timestamp;

        // Mint to treasury
        let dola_treasury_id = table::borrow(&storage.reserves, dola_pool_id).treasury;
        mint_otoken_scaled(
            cap,
            storage,
            dola_pool_id,
            dola_treasury_id,
            mint_to_treasury_scaled
        );
    }

    public fun update_interest_rate(
        _: &StorageCap,
        storage: &mut Storage,
        dola_pool_id: u16,
        new_borrow_rate: u256,
        new_liquidity_rate: u256,
    ) {
        let reserve = table::borrow_mut(&mut storage.reserves, dola_pool_id);
        reserve.current_borrow_rate = new_borrow_rate;
        reserve.current_liquidity_rate = new_liquidity_rate;
    }

    #[test_only]
    public fun init_for_testing(app_cap: AppCap, ctx: &mut TxContext) {
        transfer::share_object(Storage {
            id: object::new(ctx),
            app_cap,
            reserves: table::new(ctx),
            user_infos: table::new(ctx)
        });
    }

    #[test_only]
    public fun register_storage_cap_for_testing(): StorageCap {
        StorageCap {}
    }
}<|MERGE_RESOLUTION|>--- conflicted
+++ resolved
@@ -21,14 +21,9 @@
 
     struct Storage has key {
         id: UID,
-<<<<<<< HEAD
-        app_cap: AppCap,
-        // Token category -> reserve data
-=======
         /// Used in representative lending app
         app_cap: AppCap,
         // Dola pool id -> reserve data
->>>>>>> 1ed235f6
         reserves: Table<u16, ReserveData>,
         // Dola user id -> user info
         user_infos: Table<u64, UserInfo>
@@ -98,50 +93,25 @@
 
     struct StorageCap has store, drop {}
 
-<<<<<<< HEAD
-    public fun initialize_cap_with_governance(
-        cap: &GovernanceCap,
-=======
     /// initialize
 
     public fun initialize_cap_with_governance(
         governance: &GovernanceCap,
->>>>>>> 1ed235f6
         total_app_info: &mut TotalAppInfo,
         ctx: &mut TxContext
     ) {
         transfer::share_object(Storage {
             id: object::new(ctx),
-<<<<<<< HEAD
-            app_cap: app_manager::register_cap_with_governance(cap, total_app_info, ctx),
-=======
             app_cap: app_manager::register_cap_with_governance(governance, total_app_info, ctx),
->>>>>>> 1ed235f6
             reserves: table::new(ctx),
             user_infos: table::new(ctx)
-        })
+        });
     }
 
     public fun register_cap_with_governance(_: &GovernanceCap): StorageCap {
         StorageCap {}
     }
 
-<<<<<<< HEAD
-    public fun get_app_id(
-        storage: &mut Storage
-    ): u16 {
-        app_manager::get_app_id(&storage.app_cap)
-    }
-
-    public fun get_app_cap(
-        _: &StorageCap,
-        storage: &mut Storage
-    ): &AppCap {
-        &storage.app_cap
-    }
-
-=======
->>>>>>> 1ed235f6
     public fun register_new_reserve(
         _: &GovernanceCap,
         storage: &mut Storage,
