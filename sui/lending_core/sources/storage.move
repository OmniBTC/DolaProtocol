--- conflicted
+++ resolved
@@ -63,13 +63,9 @@
         treasury: u64,
         // Treasury interest factor [math::ray]
         treasury_factor: u256,
-<<<<<<< HEAD
-        // Current borrow rate [math::ray]
-=======
         // Borrow cap ceiling, 0 means there is no ceiling
         borrow_cap_ceiling: u128,
         // Current borrow rate [ray]
->>>>>>> 5a00feb6
         current_borrow_rate: u256,
         // Current supply rate [math::ray]
         current_liquidity_rate: u256,
@@ -159,15 +155,10 @@
     ) {
         assert!(!table::contains(&storage.reserves, dola_pool_id), EALREADY_EXIST_RESERVE);
         table::add(&mut storage.reserves, dola_pool_id, ReserveData {
-<<<<<<< HEAD
-            flag: true,
-            last_update_timestamp: oracle::get_timestamp(oracle),
-=======
             is_isolated_asset,
             borrowable_in_isolation,
             isolate_debt: 0,
-            last_update_timestamp: get_timestamp(oracle),
->>>>>>> 5a00feb6
+            last_update_timestamp: oracle::get_timestamp(oracle),
             treasury,
             treasury_factor,
             borrow_cap_ceiling,
@@ -471,13 +462,9 @@
         if (!table::contains(&mut storage.user_infos, dola_user_id)) {
             table::add(&mut storage.user_infos, dola_user_id, UserInfo {
                 average_liquidity: 0,
-<<<<<<< HEAD
                 last_update_timestamp: oracle::get_timestamp(oracle),
-=======
-                last_update_timestamp: get_timestamp(oracle),
                 isolated_mode: false,
                 liquid_assets: vector::empty(),
->>>>>>> 5a00feb6
                 collaterals: vector::empty(),
                 loans: vector::empty()
             });
@@ -545,17 +532,6 @@
         dola_user_id: u64,
         dola_pool_id: u16
     ) {
-<<<<<<< HEAD
-        if (!table::contains(&mut storage.user_infos, dola_user_id)) {
-            table::add(&mut storage.user_infos, dola_user_id, UserInfo {
-                average_liquidity: 0,
-                last_update_timestamp: oracle::get_timestamp(oracle),
-                collaterals: vector::empty(),
-                loans: vector::empty()
-            });
-        };
-=======
->>>>>>> 5a00feb6
         let user_info = table::borrow_mut(&mut storage.user_infos, dola_user_id);
         if (!vector::contains(&user_info.loans, &dola_pool_id)) {
             vector::push_back(&mut user_info.loans, dola_pool_id)
