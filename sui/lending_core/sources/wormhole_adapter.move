--- conflicted
+++ resolved
@@ -5,8 +5,6 @@
     use std::vector;
 
     use dola_types::dola_address;
-    use dola_types::dola_contract::{Self, DolaContract, DolaContractRegistry};
-    use governance::genesis::{Self, GovernanceCap, GovernanceContracts};
     use lending_core::lending_codec;
     use lending_core::logic;
     use lending_core::storage::{Self, StorageCap, Storage};
@@ -16,7 +14,6 @@
     use sui::coin::Coin;
     use sui::event;
     use sui::object::{Self, UID};
-    use sui::package::UpgradeCap;
     use sui::sui::SUI;
     use sui::transfer;
     use sui::tx_context::TxContext;
@@ -26,22 +23,14 @@
     use governance::genesis::GovernanceCap;
 
     /// Errors
-<<<<<<< HEAD
-    const EMUST_SOME: u64 = 1;
-=======
     const ENOT_ENOUGH_LIQUIDITY: u64 = 0;
 
     const EINVALID_CALL_TYPE: u64 = 1;
->>>>>>> 1ed235f6
 
     const ENOT_FIND_POOL: u64 = 2;
 
     struct WormholeAdapter has key {
         id: UID,
-<<<<<<< HEAD
-        dola_contract: DolaContract,
-=======
->>>>>>> 1ed235f6
         storage_cap: StorageCap
     }
 
@@ -59,24 +48,6 @@
 
     public fun initialize_cap_with_governance(
         governance: &GovernanceCap,
-<<<<<<< HEAD
-        gov_contracts: &mut GovernanceContracts,
-        dola_contract_registry: &mut DolaContractRegistry,
-        upgrade_cap: UpgradeCap,
-        ctx: &mut TxContext
-    ) {
-        let dola_contract = dola_contract::create_dola_contract();
-        dola_contract::register_dola_contract(dola_contract_registry, &mut dola_contract);
-        genesis::join_dola_contract(gov_contracts, &dola_contract, upgrade_cap);
-
-        transfer::share_object(WormholeAdapter {
-            id: object::new(ctx),
-            dola_contract,
-            storage_cap: storage::register_cap_with_governance(governance)
-        })
-    }
-
-=======
         ctx: &mut TxContext
     ) {
         transfer::share_object(WormholeAdapter {
@@ -89,7 +60,6 @@
         &wormhole_adapter.storage_cap
     }
 
->>>>>>> 1ed235f6
     public entry fun supply(
         wormhole_adapter: &WormholeAdapter,
         pool_manager_info: &mut PoolManagerInfo,
@@ -102,18 +72,11 @@
         vaa: vector<u8>,
         ctx: &mut TxContext
     ) {
-<<<<<<< HEAD
+        let storage_cap = get_storage_cap(wormhole_adapter);
         let (pool, user, amount, app_payload) = wormhole_adapter_core::receive_deposit(
             wormhole_state,
             core_state,
-            storage::get_app_cap(&wormhole_adapter.storage_cap, storage),
-=======
-        let storage_cap = get_storage_cap(wormhole_adapter);
-        let (pool, user, amount, app_payload) = wormhole_adapter_core::receive_deposit(
-            wormhole_state,
-            core_state,
-            storage::get_app_cap(storage_cap, storage),
->>>>>>> 1ed235f6
+            storage::get_app_cap(storage_cap, storage),
             vaa,
             pool_manager_info,
             user_manager_info,
@@ -122,11 +85,7 @@
         let dola_pool_id = pool_manager::get_id_by_pool(pool_manager_info, pool);
         let dola_user_id = user_manager::get_dola_user_id(user_manager_info, user);
         logic::execute_supply(
-<<<<<<< HEAD
-            &wormhole_adapter.storage_cap,
-=======
             storage_cap,
->>>>>>> 1ed235f6
             pool_manager_info,
             storage,
             oracle,
@@ -164,18 +123,11 @@
         vaa: vector<u8>,
         ctx: &mut TxContext
     ) {
-<<<<<<< HEAD
+        let storage_cap = get_storage_cap(wormhole_adapter);
         let (user, app_payload) = wormhole_adapter_core::receive_withdraw(
             wormhole_state,
             core_state,
-            storage::get_app_cap(&wormhole_adapter.storage_cap, storage),
-=======
-        let storage_cap = get_storage_cap(wormhole_adapter);
-        let (user, app_payload) = wormhole_adapter_core::receive_withdraw(
-            wormhole_state,
-            core_state,
-            storage::get_app_cap(storage_cap, storage),
->>>>>>> 1ed235f6
+            storage::get_app_cap(storage_cap, storage),
             vaa,
             ctx
         );
@@ -193,11 +145,7 @@
 
         // If the withdrawal exceeds the user's balance, use the maximum withdrawal
         let actual_amount = logic::execute_withdraw(
-<<<<<<< HEAD
-            &wormhole_adapter.storage_cap,
-=======
             storage_cap,
->>>>>>> 1ed235f6
             pool_manager_info,
             storage,
             oracle,
@@ -214,11 +162,7 @@
         wormhole_adapter_core::send_withdraw(
             wormhole_state,
             core_state,
-<<<<<<< HEAD
-            storage::get_app_cap(&wormhole_adapter.storage_cap, storage),
-=======
-            storage::get_app_cap(storage_cap, storage),
->>>>>>> 1ed235f6
+            storage::get_app_cap(storage_cap, storage),
             pool_manager_info,
             dst_pool,
             receiver,
@@ -254,18 +198,11 @@
         vaa: vector<u8>,
         ctx: &mut TxContext
     ) {
-<<<<<<< HEAD
+        let storage_cap = get_storage_cap(wormhole_adapter);
         let (user, app_payload) = wormhole_adapter_core::receive_withdraw(
             wormhole_state,
             core_state,
-            storage::get_app_cap(&wormhole_adapter.storage_cap, storage),
-=======
-        let storage_cap = get_storage_cap(wormhole_adapter);
-        let (user, app_payload) = wormhole_adapter_core::receive_withdraw(
-            wormhole_state,
-            core_state,
-            storage::get_app_cap(storage_cap, storage),
->>>>>>> 1ed235f6
+            storage::get_app_cap(storage_cap, storage),
             vaa,
             ctx
         );
@@ -287,27 +224,10 @@
         let pool_liquidity = pool_manager::get_pool_liquidity(pool_manager_info, dst_pool);
         assert!(pool_liquidity >= amount, ENOT_ENOUGH_LIQUIDITY);
 
-<<<<<<< HEAD
-        logic::execute_borrow(
-            &wormhole_adapter.storage_cap,
-            pool_manager_info,
-            storage,
-            oracle,
-            clock,
-            dola_user_id,
-            dola_pool_id,
-            amount
-        );
         wormhole_adapter_core::send_withdraw(
             wormhole_state,
             core_state,
-            storage::get_app_cap(&wormhole_adapter.storage_cap, storage),
-=======
-        wormhole_adapter_core::send_withdraw(
-            wormhole_state,
-            core_state,
-            storage::get_app_cap(storage_cap, storage),
->>>>>>> 1ed235f6
+            storage::get_app_cap(storage_cap, storage),
             pool_manager_info,
             dst_pool,
             receiver,
@@ -342,18 +262,11 @@
         vaa: vector<u8>,
         ctx: &mut TxContext
     ) {
-<<<<<<< HEAD
+        let storage_cap = get_storage_cap(wormhole_adapter);
         let (pool, user, amount, app_payload) = wormhole_adapter_core::receive_deposit(
             wormhole_state,
             core_state,
-            storage::get_app_cap(&wormhole_adapter.storage_cap, storage),
-=======
-        let storage_cap = get_storage_cap(wormhole_adapter);
-        let (pool, user, amount, app_payload) = wormhole_adapter_core::receive_deposit(
-            wormhole_state,
-            core_state,
-            storage::get_app_cap(storage_cap, storage),
->>>>>>> 1ed235f6
+            storage::get_app_cap(storage_cap, storage),
             vaa,
             pool_manager_info,
             user_manager_info,
@@ -361,20 +274,7 @@
         );
         let dola_pool_id = pool_manager::get_id_by_pool(pool_manager_info, pool);
         let dola_user_id = user_manager::get_dola_user_id(user_manager_info, user);
-<<<<<<< HEAD
-        logic::execute_repay(
-            &wormhole_adapter.storage_cap,
-            pool_manager_info,
-            storage,
-            oracle,
-            clock,
-            dola_user_id,
-            dola_pool_id,
-            amount
-        );
-=======
         logic::execute_repay(storage_cap, pool_manager_info, storage, oracle, clock, dola_user_id, dola_pool_id, amount);
->>>>>>> 1ed235f6
 
         // emit event
         let (source_chain_id, nonce, receiver, call_type) = lending_codec::decode_deposit_payload(app_payload);
@@ -404,18 +304,11 @@
         vaa: vector<u8>,
         ctx: &mut TxContext
     ) {
-<<<<<<< HEAD
+        let storage_cap = get_storage_cap(wormhole_adapter);
         let (deposit_pool, deposit_user, deposit_amount, app_payload) = wormhole_adapter_core::receive_deposit(
             wormhole_state,
             core_state,
-            storage::get_app_cap(&wormhole_adapter.storage_cap, storage),
-=======
-        let storage_cap = get_storage_cap(wormhole_adapter);
-        let (deposit_pool, deposit_user, deposit_amount, app_payload) = wormhole_adapter_core::receive_deposit(
-            wormhole_state,
-            core_state,
-            storage::get_app_cap(storage_cap, storage),
->>>>>>> 1ed235f6
+            storage::get_app_cap(storage_cap, storage),
             vaa,
             pool_manager_info,
             user_manager_info,
@@ -429,11 +322,7 @@
         let deposit_dola_pool_id = pool_manager::get_id_by_pool(pool_manager_info, deposit_pool);
         let withdraw_dola_pool_id = pool_manager::get_id_by_pool(pool_manager_info, withdraw_pool);
         logic::execute_supply(
-<<<<<<< HEAD
-            &wormhole_adapter.storage_cap,
-=======
             storage_cap,
->>>>>>> 1ed235f6
             pool_manager_info,
             storage,
             oracle,
@@ -444,11 +333,7 @@
         );
 
         logic::execute_liquidate(
-<<<<<<< HEAD
-            &wormhole_adapter.storage_cap,
-=======
             storage_cap,
->>>>>>> 1ed235f6
             pool_manager_info,
             storage,
             oracle,
@@ -483,19 +368,12 @@
         clock: &Clock,
         vaa: vector<u8>
     ) {
-<<<<<<< HEAD
-=======
-        let storage_cap = get_storage_cap(wormhole_adapter);
->>>>>>> 1ed235f6
+        let storage_cap = get_storage_cap(wormhole_adapter);
         // Verify that a message is valid using the wormhole
         let (sender, app_payload) = wormhole_adapter_core::receive_message(
             wormhole_state,
             core_state,
-<<<<<<< HEAD
-            storage::get_app_cap(&wormhole_adapter.storage_cap, storage),
-=======
-            storage::get_app_cap(storage_cap, storage),
->>>>>>> 1ed235f6
+            storage::get_app_cap(storage_cap, storage),
             vaa
         );
         let (dola_pool_ids, call_type) = lending_codec::decode_manage_collateral_payload(app_payload);
@@ -506,19 +384,7 @@
         let i = 0;
         while (i < pool_ids_length) {
             let dola_pool_id = vector::borrow(&dola_pool_ids, i);
-<<<<<<< HEAD
-            logic::as_collateral(
-                &wormhole_adapter.storage_cap,
-                pool_manager_info,
-                storage,
-                oracle,
-                clock,
-                dola_user_id,
-                *dola_pool_id
-            );
-=======
             logic::as_collateral(storage_cap, pool_manager_info, storage, oracle, clock, dola_user_id, *dola_pool_id);
->>>>>>> 1ed235f6
             i = i + 1;
         };
     }
@@ -534,19 +400,12 @@
         clock: &Clock,
         vaa: vector<u8>
     ) {
-<<<<<<< HEAD
-=======
-        let storage_cap = get_storage_cap(wormhole_adapter);
->>>>>>> 1ed235f6
+        let storage_cap = get_storage_cap(wormhole_adapter);
         // Verify that a message is valid using the wormhole
         let (sender, app_payload) = wormhole_adapter_core::receive_message(
             wormhole_state,
             core_state,
-<<<<<<< HEAD
-            storage::get_app_cap(&wormhole_adapter.storage_cap, storage),
-=======
-            storage::get_app_cap(storage_cap, storage),
->>>>>>> 1ed235f6
+            storage::get_app_cap(storage_cap, storage),
             vaa
         );
         let (dola_pool_ids, call_type) = lending_codec::decode_manage_collateral_payload(app_payload);
@@ -558,19 +417,7 @@
         let i = 0;
         while (i < pool_ids_length) {
             let dola_pool_id = vector::borrow(&dola_pool_ids, i);
-<<<<<<< HEAD
-            logic::cancel_as_collateral(
-                &wormhole_adapter.storage_cap,
-                pool_manager_info,
-                storage,
-                oracle,
-                clock,
-                dola_user_id,
-                *dola_pool_id
-            );
-=======
             logic::cancel_as_collateral(storage_cap, pool_manager_info, storage, oracle, clock, dola_user_id, *dola_pool_id);
->>>>>>> 1ed235f6
             i = i + 1;
         };
     }
