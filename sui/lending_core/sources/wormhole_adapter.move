--- conflicted
+++ resolved
@@ -2,23 +2,13 @@
     use std::option::{Self, Option};
     use std::vector;
 
-<<<<<<< HEAD
     use dola_types::types::{Self, DolaAddress};
     use lending_core::logic;
     use lending_core::storage::{Self, StorageCap, Storage};
     use oracle::oracle::PriceOracle;
     use pool_manager::pool_manager::{Self, PoolManagerInfo};
     use serde::serde;
-    use sui::coin::{Self, Coin};
-=======
-    use dola_types::types::{dola_chain_id, DolaAddress, encode_dola_address, decode_dola_address, dola_address};
-    use lending_core::logic::{Self, execute_supply, execute_withdraw, execute_borrow, execute_repay, execute_liquidate};
-    use lending_core::storage::{StorageCap, Storage, get_app_cap};
-    use oracle::oracle::PriceOracle;
-    use pool_manager::pool_manager::{PoolManagerInfo, get_id_by_pool, find_pool_by_chain, get_pool_liquidity};
-    use serde::serde::{serialize_u16, serialize_u64, serialize_vector, serialize_u8, deserialize_u16, deserialize_u64, vector_slice, deserialize_u8};
     use sui::coin::Coin;
->>>>>>> 5a00feb6
     use sui::event::emit;
     use sui::object::{Self, UID};
     use sui::sui::SUI;
@@ -27,6 +17,7 @@
     use user_manager::user_manager::{Self, UserManagerInfo};
     use wormhole::state::State as WormholeState;
     use wormhole_bridge::bridge_core::{Self, CoreState};
+    use sui::event;
 
     const SUPPLY: u8 = 0;
 
@@ -128,15 +119,9 @@
             nonce,
             sender_user_id: dola_user_id,
             source_chain_id,
-<<<<<<< HEAD
             dst_chain_id: types::get_dola_chain_id(&receiver),
-            pool_address: types::get_dola_address(&pool),
+            dola_pool_id,
             receiver: types::get_dola_address(&receiver),
-=======
-            dst_chain_id: dola_chain_id(&receiver),
-            dola_pool_id,
-            receiver: dola_address(&receiver),
->>>>>>> 5a00feb6
             amount,
             liquidate_user_id: 0,
             call_type
@@ -166,15 +151,9 @@
         let dola_pool_id = pool_manager::get_id_by_pool(pool_manager_info, pool);
         let dola_user_id = user_manager::get_dola_user_id(user_manager_info, user);
         let (source_chain_id, nonce, call_type, amount, receiver, _) = decode_app_payload(app_payload);
-<<<<<<< HEAD
-
+        assert!(call_type == WITHDRAW, EINVALID_CALL_TYPE);
         let dst_chain = types::get_dola_chain_id(&receiver);
         let dst_pool = pool_manager::find_pool_by_chain(pool_manager_info, dola_pool_id, dst_chain);
-=======
-        assert!(call_type == WITHDRAW, EINVALID_CALL_TYPE);
-        let dst_chain = dola_chain_id(&receiver);
-        let dst_pool = find_pool_by_chain(pool_manager_info, dola_pool_id, dst_chain);
->>>>>>> 5a00feb6
         assert!(option::is_some(&dst_pool), EMUST_SOME);
         let dst_pool = option::destroy_some(dst_pool);
 
@@ -209,15 +188,9 @@
             nonce,
             sender_user_id: dola_user_id,
             source_chain_id,
-<<<<<<< HEAD
             dst_chain_id: types::get_dola_chain_id(&receiver),
-            pool_address: types::get_dola_address(&dst_pool),
+            dola_pool_id,
             receiver: types::get_dola_address(&receiver),
-=======
-            dst_chain_id: dola_chain_id(&receiver),
-            dola_pool_id,
-            receiver: dola_address(&receiver),
->>>>>>> 5a00feb6
             amount: actual_amount,
             liquidate_user_id: 0,
             call_type
@@ -275,15 +248,9 @@
             nonce,
             sender_user_id: dola_user_id,
             source_chain_id,
-<<<<<<< HEAD
             dst_chain_id: types::get_dola_chain_id(&receiver),
-            pool_address: types::get_dola_address(&dst_pool),
+            dola_pool_id,
             receiver: types::get_dola_address(&receiver),
-=======
-            dst_chain_id: dola_chain_id(&receiver),
-            dola_pool_id,
-            receiver: dola_address(&receiver),
->>>>>>> 5a00feb6
             amount,
             liquidate_user_id: 0,
             call_type
@@ -320,15 +287,9 @@
             nonce,
             sender_user_id: dola_user_id,
             source_chain_id,
-<<<<<<< HEAD
             dst_chain_id: types::get_dola_chain_id(&receiver),
-            pool_address: types::get_dola_address(&pool),
+            dola_pool_id,
             receiver: types::get_dola_address(&receiver),
-=======
-            dst_chain_id: dola_chain_id(&receiver),
-            dola_pool_id,
-            receiver: dola_address(&receiver),
->>>>>>> 5a00feb6
             amount,
             liquidate_user_id: 0,
             call_type
@@ -358,21 +319,10 @@
         let (source_chain_id, nonce, call_type, _, _, liquidate_user_id) = decode_app_payload(app_payload);
         assert!(call_type == LIQUIDATE, EINVALID_CALL_TYPE);
 
-<<<<<<< HEAD
         let liquidator = user_manager::get_dola_user_id(user_manager_info, deposit_user);
-        let dst_chain = types::get_dola_chain_id(&receiver);
         let deposit_dola_pool_id = pool_manager::get_id_by_pool(pool_manager_info, deposit_pool);
         let withdraw_dola_pool_id = pool_manager::get_id_by_pool(pool_manager_info, withdraw_pool);
-        let dst_pool = pool_manager::find_pool_by_chain(pool_manager_info, withdraw_dola_pool_id, dst_chain);
-        assert!(option::is_some(&dst_pool), EMUST_SOME);
-        let dst_pool = option::destroy_some(dst_pool);
-
-        let (withdraw_amount, return_repay_amount) = logic::execute_liquidate(
-=======
-        let liquidator = get_dola_user_id(user_manager_info, deposit_user);
-        let deposit_dola_pool_id = get_id_by_pool(pool_manager_info, deposit_pool);
-        let withdraw_dola_pool_id = get_id_by_pool(pool_manager_info, withdraw_pool);
-        execute_supply(
+        logic::execute_supply(
             cap,
             pool_manager_info,
             storage,
@@ -382,8 +332,7 @@
             deposit_amount
         );
 
-        execute_liquidate(
->>>>>>> 5a00feb6
+        logic::execute_liquidate(
             cap,
             pool_manager_info,
             storage,
@@ -394,28 +343,13 @@
             deposit_dola_pool_id,
         );
 
-<<<<<<< HEAD
-        // check pool liquidity
-        let pool_liquidity = pool_manager::get_pool_liquidity(pool_manager_info, dst_pool);
-        assert!(pool_liquidity >= (withdraw_amount as u256), ENOT_ENOUGH_LIQUIDITY);
-
-        bridge_core::send_withdraw(
-            wormhole_state,
-            core_state,
-            storage::get_app_cap(cap, storage),
-            pool_manager_info,
-            dst_pool,
-            receiver,
-            source_chain_id,
-=======
-        emit(LendingCoreEvent {
->>>>>>> 5a00feb6
+        event::emit(LendingCoreEvent {
             nonce,
             sender_user_id: liquidator,
             source_chain_id,
-            dst_chain_id: dola_chain_id(&deposit_user),
+            dst_chain_id: types::get_dola_chain_id(&deposit_user),
             dola_pool_id: withdraw_dola_pool_id,
-            receiver: dola_address(&deposit_user),
+            receiver: types::get_dola_address(&deposit_user),
             amount: deposit_amount,
             liquidate_user_id,
             call_type
@@ -437,7 +371,7 @@
         let app_payload = bridge_core::receive_app_message(wormhole_state, core_state, vaa);
         let (sender, dola_pool_ids, call_type) = decode_app_helper_payload(app_payload);
         assert!(call_type == AS_COLLATERAL, EINVALID_CALL_TYPE);
-        let dola_user_id = get_dola_user_id(user_manager_info, sender);
+        let dola_user_id = user_manager::get_dola_user_id(user_manager_info, sender);
 
         let pool_ids_length = vector::length(&dola_pool_ids);
         let i = 0;
@@ -463,7 +397,7 @@
         let app_payload = bridge_core::receive_app_message(wormhole_state, core_state, vaa);
         let (sender, dola_pool_ids, call_type) = decode_app_helper_payload(app_payload);
         assert!(call_type == CANCLE_AS_COLLATERAL, EINVALID_CALL_TYPE);
-        let dola_user_id = get_dola_user_id(user_manager_info, sender);
+        let dola_user_id = user_manager::get_dola_user_id(user_manager_info, sender);
 
         let pool_ids_length = vector::length(&dola_pool_ids);
         let i = 0;
@@ -482,19 +416,19 @@
     ): vector<u8> {
         let payload = vector::empty<u8>();
 
-        let sender = encode_dola_address(sender);
-        serialize_u16(&mut payload, (vector::length(&sender) as u16));
-        serialize_vector(&mut payload, sender);
+        let sender = types::encode_dola_address(sender);
+        serde::serialize_u16(&mut payload, (vector::length(&sender) as u16));
+        serde::serialize_vector(&mut payload, sender);
 
         let pool_ids_length = vector::length(&dola_pool_ids);
-        serialize_u16(&mut payload, (pool_ids_length as u16));
+        serde::serialize_u16(&mut payload, (pool_ids_length as u16));
         let i = 0;
         while (i < pool_ids_length) {
-            serialize_u16(&mut payload, *vector::borrow(&dola_pool_ids, i));
+            serde::serialize_u16(&mut payload, *vector::borrow(&dola_pool_ids, i));
             i = i + 1;
         };
 
-        serialize_u8(&mut payload, call_type);
+        serde::serialize_u8(&mut payload, call_type);
         payload
     }
 
@@ -505,55 +439,33 @@
         let data_len;
 
         data_len = 2;
-        let sender_length = deserialize_u16(&vector_slice(&payload, index, index + data_len));
+        let sender_length = serde::deserialize_u16(&serde::vector_slice(&payload, index, index + data_len));
         index = index + data_len;
 
         data_len = (sender_length as u64);
-        let sender = decode_dola_address(vector_slice(&payload, index, index + data_len));
+        let sender = types::decode_dola_address(serde::vector_slice(&payload, index, index + data_len));
         index = index + data_len;
 
         data_len = 2;
-        let pool_ids_length = deserialize_u16(&vector_slice(&payload, index, index + data_len));
+        let pool_ids_length = serde::deserialize_u16(&serde::vector_slice(&payload, index, index + data_len));
         index = index + data_len;
 
         let i = 0;
         let dola_pool_ids = vector::empty<u16>();
         while (i < pool_ids_length) {
             data_len = 2;
-            let dola_pool_id = deserialize_u16(&vector_slice(&payload, index, index + data_len));
+            let dola_pool_id = serde::deserialize_u16(&serde::vector_slice(&payload, index, index + data_len));
             vector::push_back(&mut dola_pool_ids, dola_pool_id);
             index = index + data_len;
             i = i + 1;
         };
 
         data_len = 1;
-        let call_type = deserialize_u8(&vector_slice(&payload, index, index + data_len));
-        index = index + data_len;
-
-<<<<<<< HEAD
-        if (return_repay_amount > 0) {
-            let repay_pool = pool_manager::find_pool_by_chain(pool_manager_info, deposit_dola_pool_id, dst_chain);
-            assert!(option::is_some(&repay_pool), EMUST_SOME);
-            let repay_pool = option::destroy_some(repay_pool);
-            let pool_liquidity = pool_manager::get_pool_liquidity(pool_manager_info, repay_pool);
-            assert!(pool_liquidity >= (return_repay_amount as u256), ENOT_ENOUGH_LIQUIDITY);
-            bridge_core::send_withdraw(
-                wormhole_state,
-                core_state,
-                storage::get_app_cap(cap, storage),
-                pool_manager_info,
-                repay_pool,
-                receiver,
-                source_chain_id,
-                nonce,
-                return_repay_amount,
-                coin::zero<SUI>(ctx)
-            );
-        }
-=======
+        let call_type = serde::deserialize_u8(&serde::vector_slice(&payload, index, index + data_len));
+        index = index + data_len;
+
         assert!(index == vector::length(&payload), EINVALID_LENGTH);
         (sender, dola_pool_ids, call_type)
->>>>>>> 5a00feb6
     }
 
     // App core function payload
