#[test_only]
module lending_core::logic_tests {
    use std::ascii;

    use app_manager::app_manager::{Self, TotalAppInfo};
<<<<<<< HEAD
    use dola_types::types::{Self, DolaAddress};
    use lending_core::logic;
=======
    use dola_types::types::{create_dola_address, DolaAddress};
    use lending_core::logic::{Self, is_liquid_asset, is_collateral, user_health_collateral_value};
>>>>>>> 5a00feb6
    use lending_core::math::{ray_mul, ray_div};
    use lending_core::storage::{Self, Storage, is_isolation_mode};
    use oracle::oracle::{Self, PriceOracle, OracleCap};
    use pool_manager::pool_manager::{Self, PoolManagerInfo};
    use sui::test_scenario::{Self, Scenario};
    use sui::tx_context::TxContext;
    use governance::genesis;

    const ONE: u64 = 100000000;

    const RAY: u256 = 1000000000000000000000000000;

    const SECONDS_PER_DAY: u64 = 86400;

    const SECONDS_PER_YEAR: u64 = 31536000;

    const LENDING_APP_ID: u16 = 1;

    const U256_MAX: u256 = 0xFFFFFFFFFFFFFFFFFFFFFFFFFFFFFFFFFFFFFFFFFFFFFFFFFFFFFFFFFFFFFFFF;

    /// HF 1.25
    const TARGET_HEALTH_FACTOR: u256 = 1250000000000000000000000000;

    /// 10%
    const TREASURY_FACTOR: u256 = 100000000000000000000000000;

    /// 2%
    const BASE_BORROW_RATE: u256 = 20000000000000000000000000;

    /// 0.07
    const BORROW_RATE_SLOPE1: u256 = 70000000000000000000000000;

    /// 3
    const BORROW_RATE_SLOPE2: u256 = 3000000000000000000000000000;

    /// 45%
    const OPTIMAL_UTILIZATION: u256 = 450000000000000000000000000;

    /// 0
    const BTC_POOL_ID: u16 = 0;

    /// 0.8
    const BTC_CF: u256 = 800000000000000000000000000;

    /// 1.2
    const BTC_BF: u256 = 1200000000000000000000000000;

    /// 1
    const USDT_POOL_ID: u16 = 1;

    /// 0.95
    const USDT_CF: u256 = 950000000000000000000000000;

    /// 1.05
    const USDT_BF: u256 = 1050000000000000000000000000;

    /// 2
    const USDC_POOL_ID: u16 = 2;

    /// 0.98
    const USDC_CF: u256 = 980000000000000000000000000;

    /// 1.01
    const USDC_BF: u256 = 1010000000000000000000000000;

    /// 3
    const ETH_POOL_ID: u16 = 3;

    /// 0.9
    const ETH_CF: u256 = 900000000000000000000000000;

    /// 1.1
    const ETH_BF: u256 = 1100000000000000000000000000;

    /// 4
    const ISOLATE_POOL_ID: u16 = 4;

<<<<<<< HEAD
    public fun init_for_test(ctx: &mut TxContext) {
=======
    /// 0.7
    const ISOLATE_CF: u256 = 700000000000000000000000000;

    public fun init_for_testing(ctx: &mut TxContext) {
>>>>>>> 5a00feb6
        oracle::init_for_testing(ctx);
        app_manager::init_for_testing(ctx);
        pool_manager::init_for_testing(ctx);
        storage::init_for_testing(ctx);
    }

    public fun init_oracle(cap: &OracleCap, oracle: &mut PriceOracle) {
        // register btc oracle
        oracle::register_token_price(cap, oracle, 0, BTC_POOL_ID, 2000000, 2);

        // register usdt oracle
        oracle::register_token_price(cap, oracle, 0, USDT_POOL_ID, 100, 2);

        // register usdc oracle
        oracle::register_token_price(cap, oracle, 0, USDC_POOL_ID, 100, 2);

        // register eth oracle
        oracle::register_token_price(cap, oracle, 0, ETH_POOL_ID, 150000, 2);

        // register isolate oracle
        oracle::register_token_price(cap, oracle, 0, ISOLATE_POOL_ID, 10000, 2);
    }

    public fun init_app(storage: &mut Storage, total_app_info: &mut TotalAppInfo, ctx: &mut TxContext) {
        let app_cap = app_manager::register_app_for_testing(total_app_info, ctx);
        storage::transfer_app_cap(storage, app_cap);
    }

    public fun init_pools(pool_manager_info: &mut PoolManagerInfo, ctx: &mut TxContext) {
        let governance_cap = genesis::register_governance_cap_for_testing();


        // register btc pool
        let pool = types::create_dola_address(0, b"BTC");
        let pool_name = ascii::string(b"BTC");
        pool_manager::register_pool_id(
            &governance_cap,
            pool_manager_info,
            pool_name,
            BTC_POOL_ID,
            ctx
        );
        pool_manager::register_pool(&governance_cap, pool_manager_info, pool, BTC_POOL_ID);
        pool_manager::set_pool_weight(&governance_cap, pool_manager_info, pool, 1);

        // register usdt pool
        let pool = types::create_dola_address(0, b"USDT");
        let pool_name = ascii::string(b"USDT");
        pool_manager::register_pool_id(
            &governance_cap,
            pool_manager_info,
            pool_name,
            USDT_POOL_ID,
            ctx
        );
        pool_manager::register_pool(&governance_cap, pool_manager_info, pool, USDT_POOL_ID);
        pool_manager::set_pool_weight(&governance_cap, pool_manager_info, pool, 1);

        // register usdc pool
        let pool = types::create_dola_address(0, b"USDC");
        let pool_name = ascii::string(b"USDC");
        pool_manager::register_pool_id(
            &governance_cap,
            pool_manager_info,
            pool_name,
            USDC_POOL_ID,
            ctx
        );
        pool_manager::register_pool(&governance_cap, pool_manager_info, pool, USDC_POOL_ID);
        pool_manager::set_pool_weight(&governance_cap, pool_manager_info, pool, 1);

        // register eth pool
<<<<<<< HEAD
        let pool = types::create_dola_address(0, b"ETH");
        let pool_name = ascii::string(b"ETH");
        pool_manager::register_pool_id(
            &governance_cap,
            pool_manager_info,
            pool_name,
            ETH_POOL_ID,
            ctx
        );
        pool_manager::register_pool(&governance_cap, pool_manager_info, pool, ETH_POOL_ID);
        pool_manager::set_pool_weight(&governance_cap, pool_manager_info, pool, 1);
        genesis::destroy(governance_cap);
=======
        let pool = create_dola_address(0, b"ETH");
        let pool_name = string(b"ETH");
        pool_manager::register_pool(&cap, pool_manager_info, pool, pool_name, ETH_POOL_ID, 1, ctx);

        // register isolated pool
        let pool = create_dola_address(0, b"ISOLATE");
        let pool_name = string(b"ISOLATE");
        pool_manager::register_pool(&cap, pool_manager_info, pool, pool_name, ISOLATE_POOL_ID, 1, ctx);
>>>>>>> 5a00feb6
    }

    public fun init_reserves(storage: &mut Storage, oracle: &mut PriceOracle, ctx: &mut TxContext) {
        let cap = storage::register_storage_cap_for_testing();
        // register btc reserve
        storage::register_new_reserve(
            &cap,
            storage,
            oracle,
            BTC_POOL_ID,
            false,
            false,
            666,
            TREASURY_FACTOR,
            0,
            BTC_CF,
            BTC_BF,
            BASE_BORROW_RATE,
            BORROW_RATE_SLOPE1,
            BORROW_RATE_SLOPE2,
            OPTIMAL_UTILIZATION,
            ctx
        );

        // register usdt reserve
        storage::register_new_reserve(
            &cap,
            storage,
            oracle,
            USDT_POOL_ID,
            false,
            true,
            666,
            TREASURY_FACTOR,
            0,
            USDT_CF,
            USDT_BF,
            BASE_BORROW_RATE,
            BORROW_RATE_SLOPE1,
            BORROW_RATE_SLOPE2,
            OPTIMAL_UTILIZATION,
            ctx
        );

        // register usdc reserve
        storage::register_new_reserve(
            &cap,
            storage,
            oracle,
            USDC_POOL_ID,
            false,
            true,
            666,
            TREASURY_FACTOR,
            0,
            USDC_CF,
            USDC_BF,
            BASE_BORROW_RATE,
            BORROW_RATE_SLOPE1,
            BORROW_RATE_SLOPE2,
            OPTIMAL_UTILIZATION,
            ctx
        );

        // register eth reserve
        storage::register_new_reserve(
            &cap,
            storage,
            oracle,
            ETH_POOL_ID,
            false,
            false,
            666,
            TREASURY_FACTOR,
            0,
            ETH_CF,
            ETH_BF,
            BASE_BORROW_RATE,
            BORROW_RATE_SLOPE1,
            BORROW_RATE_SLOPE2,
            OPTIMAL_UTILIZATION,
            ctx
        );

        // register isolated reserve
        storage::register_new_reserve(
            &cap,
            storage,
            oracle,
            ISOLATE_POOL_ID,
            true,
            false,
            666,
            TREASURY_FACTOR,
            (1000 * ONE as u128),
            ISOLATE_CF,
            0,
            BASE_BORROW_RATE,
            BORROW_RATE_SLOPE1,
            BORROW_RATE_SLOPE2,
            OPTIMAL_UTILIZATION,
            ctx
        );
    }

    public fun init_test_scenario(creator: address): Scenario {
        let scenario_val = test_scenario::begin(creator);
        let scenario = &mut scenario_val;
        {
<<<<<<< HEAD
            init_for_test(test_scenario::ctx(scenario));
=======
            init_for_testing(test_scenario::ctx(scenario));
>>>>>>> 5a00feb6
        };
        test_scenario::next_tx(scenario, creator);
        {
            let cap = test_scenario::take_from_sender<OracleCap>(scenario);
            let oracle = test_scenario::take_shared<PriceOracle>(scenario);

            init_oracle(&cap, &mut oracle);

            test_scenario::return_to_sender(scenario, cap);
            test_scenario::return_shared(oracle);
        };
        test_scenario::next_tx(scenario, creator);
        {
            let storage = test_scenario::take_shared<Storage>(scenario);
            let total_app_info = test_scenario::take_shared<TotalAppInfo>(scenario);

            init_app(&mut storage, &mut total_app_info, test_scenario::ctx(scenario));

            test_scenario::return_shared(storage);
            test_scenario::return_shared(total_app_info);
        };
        test_scenario::next_tx(scenario, creator);
        {
            let pool_manager_info = test_scenario::take_shared<PoolManagerInfo>(scenario);
            init_pools(&mut pool_manager_info, test_scenario::ctx(scenario));
            test_scenario::return_shared(pool_manager_info);
        };
        test_scenario::next_tx(scenario, creator);
        {
            let storage = test_scenario::take_shared<Storage>(scenario);
            let oracle = test_scenario::take_shared<PriceOracle>(scenario);
            init_reserves(&mut storage, &mut oracle, test_scenario::ctx(scenario));

            test_scenario::return_shared(storage);
            test_scenario::return_shared(oracle);
        };
        (scenario_val)
    }

    public fun supply_scenario(
        scenario: &mut Scenario,
        creator: address,
        supply_pool: DolaAddress,
        supply_pool_id: u16,
        supply_user_id: u64,
        supply_amount: u64
    ) {
        test_scenario::next_tx(scenario, creator);
        {
            let storage_cap = storage::register_storage_cap_for_testing();
            let pool_manager_cap = pool_manager::register_manager_cap_for_testing();
            let pool_manager_info = test_scenario::take_shared<PoolManagerInfo>(scenario);
            let storage = test_scenario::take_shared<Storage>(scenario);
            let oracle = test_scenario::take_shared<PriceOracle>(scenario);
            pool_manager::add_liquidity(
                &pool_manager_cap,
                &mut pool_manager_info,
                supply_pool,
<<<<<<< HEAD
                0,
                (supply_amount as u256),
=======
                LENDING_APP_ID,
                supply_amount,
                test_scenario::ctx(scenario)
>>>>>>> 5a00feb6
            );
            logic::execute_supply(
                &storage_cap,
                &mut pool_manager_info,
                &mut storage,
                &mut oracle,
                supply_user_id,
                supply_pool_id,
                supply_amount
            );
            // check user otoken
            assert!(logic::user_collateral_balance(&mut storage, supply_user_id, supply_pool_id) == supply_amount, 101);

            test_scenario::return_shared(pool_manager_info);
            test_scenario::return_shared(storage);
            test_scenario::return_shared(oracle);
            pool_manager::destroy_manager(pool_manager_cap);
        };
    }

    public fun borrow_scenario(
        scenario: &mut Scenario,
        creator: address,
        borrow_pool: DolaAddress,
        borrow_pool_id: u16,
        borrow_user_id: u64,
        borrow_amount: u64
    ) {
        test_scenario::next_tx(scenario, creator);
        {
            let storage_cap = storage::register_storage_cap_for_testing();
            let pool_manager_cap = pool_manager::register_manager_cap_for_testing();
            let pool_manager_info = test_scenario::take_shared<PoolManagerInfo>(scenario);
            let storage = test_scenario::take_shared<Storage>(scenario);
            let oracle = test_scenario::take_shared<PriceOracle>(scenario);

            // User 0 borrow 5000 usdt
            logic::execute_borrow(
                &storage_cap,
                &mut pool_manager_info,
                &mut storage,
                &mut oracle,
                borrow_user_id,
                borrow_pool_id,
                borrow_amount
            );
            pool_manager::remove_liquidity(
                &pool_manager_cap,
                &mut pool_manager_info,
                borrow_pool,
<<<<<<< HEAD
                0,
                (borrow_amount as u256)
=======
                LENDING_APP_ID,
                borrow_amount
>>>>>>> 5a00feb6
            );

            // Check user dtoken
            assert!(logic::user_loan_balance(&mut storage, borrow_user_id, borrow_pool_id) == borrow_amount, 103);

            test_scenario::return_shared(pool_manager_info);
            test_scenario::return_shared(storage);
            test_scenario::return_shared(oracle);
            pool_manager::destroy_manager(pool_manager_cap);
        };
    }

    fun get_percentage(rate: u256): u256 {
        rate * 10000 / RAY
    }

    #[test]
    public fun test_cancel_as_collateral() {
        let creator = @0xA;

        let scenario_val = init_test_scenario(creator);
        let scenario = &mut scenario_val;
        let btc_pool = create_dola_address(0, b"BTC");
        let supply_pool = btc_pool;
        let supply_pool_id = BTC_POOL_ID;
        let supply_user_id = 0;
        let supply_amount = ONE;
        supply_scenario(
            scenario,
            creator,
            supply_pool,
            supply_pool_id,
            supply_user_id,
            supply_amount
        );

        test_scenario::next_tx(scenario, creator);
        {
            let storage_cap = storage::register_storage_cap_for_testing();
            let pool_manager_info = test_scenario::take_shared<PoolManagerInfo>(scenario);
            let storage = test_scenario::take_shared<Storage>(scenario);
            let oracle = test_scenario::take_shared<PriceOracle>(scenario);

            assert!(is_collateral(&mut storage, 0, BTC_POOL_ID), 201);
            logic::cancel_as_collateral(
                &storage_cap,
                &mut pool_manager_info,
                &mut storage,
                &mut oracle,
                0,
                BTC_POOL_ID
            );
            assert!(is_liquid_asset(&mut storage, 0, BTC_POOL_ID), 202);
            assert!(user_health_collateral_value(&mut storage, &mut oracle, 0) == 0, 203);

            test_scenario::return_shared(pool_manager_info);
            test_scenario::return_shared(storage);
            test_scenario::return_shared(oracle);
        };

        test_scenario::end(scenario_val);
    }

    #[test]
    public fun test_cancel_as_collateral_in_isolation() {
        let creator = @0xA;

        let scenario_val = init_test_scenario(creator);
        let scenario = &mut scenario_val;
        let isolate_pool = create_dola_address(0, b"ISOLATE");
        supply_scenario(
            scenario,
            creator,
            isolate_pool,
            ISOLATE_POOL_ID,
            0,
            ONE
        );

        test_scenario::next_tx(scenario, creator);
        {
            let storage_cap = storage::register_storage_cap_for_testing();
            let pool_manager_info = test_scenario::take_shared<PoolManagerInfo>(scenario);
            let storage = test_scenario::take_shared<Storage>(scenario);
            let oracle = test_scenario::take_shared<PriceOracle>(scenario);

            assert!(is_collateral(&mut storage, 0, ISOLATE_POOL_ID), 201);
            assert!(is_isolation_mode(&mut storage, 0), 202);
            logic::cancel_as_collateral(
                &storage_cap,
                &mut pool_manager_info,
                &mut storage,
                &mut oracle,
                0,
                ISOLATE_POOL_ID
            );
            assert!(is_liquid_asset(&mut storage, 0, ISOLATE_POOL_ID), 203);
            assert!(!is_isolation_mode(&mut storage, 0), 204);
            assert!(user_health_collateral_value(&mut storage, &mut oracle, 0) == 0, 205);

            test_scenario::return_shared(pool_manager_info);
            test_scenario::return_shared(storage);
            test_scenario::return_shared(oracle);
        };

        test_scenario::end(scenario_val);
    }

    #[test]
    public fun test_as_collateral() {
        let creator = @0xA;

        let scenario_val = init_test_scenario(creator);
        let scenario = &mut scenario_val;
        let isolate_pool = create_dola_address(0, b"ISOLATE");
        let btc_pool = create_dola_address(0, b"BTC");
        supply_scenario(
            scenario,
            creator,
            isolate_pool,
            ISOLATE_POOL_ID,
            0,
            ONE
        );

        supply_scenario(
            scenario,
            creator,
            btc_pool,
            BTC_POOL_ID,
            0,
            ONE
        );

        test_scenario::next_tx(scenario, creator);
        {
            let storage_cap = storage::register_storage_cap_for_testing();
            let pool_manager_info = test_scenario::take_shared<PoolManagerInfo>(scenario);
            let storage = test_scenario::take_shared<Storage>(scenario);
            let oracle = test_scenario::take_shared<PriceOracle>(scenario);

            logic::cancel_as_collateral(
                &storage_cap,
                &mut pool_manager_info,
                &mut storage,
                &mut oracle,
                0,
                ISOLATE_POOL_ID
            );

            test_scenario::return_shared(pool_manager_info);
            test_scenario::return_shared(storage);
            test_scenario::return_shared(oracle);
        };

        test_scenario::next_tx(scenario, creator);
        {
            let storage_cap = storage::register_storage_cap_for_testing();
            let pool_manager_info = test_scenario::take_shared<PoolManagerInfo>(scenario);
            let storage = test_scenario::take_shared<Storage>(scenario);
            let oracle = test_scenario::take_shared<PriceOracle>(scenario);

            assert!(is_liquid_asset(&mut storage, 0, BTC_POOL_ID), 301);
            logic::as_collateral(
                &storage_cap,
                &mut pool_manager_info,
                &mut storage,
                &mut oracle,
                0,
                BTC_POOL_ID
            );
            assert!(is_collateral(&mut storage, 0, BTC_POOL_ID), 302);

            test_scenario::return_shared(pool_manager_info);
            test_scenario::return_shared(storage);
            test_scenario::return_shared(oracle);
        };
        test_scenario::end(scenario_val);
    }

    #[test]
    public fun test_execute_supply() {
        let creator = @0xA;

        let scenario_val = init_test_scenario(creator);
        let scenario = &mut scenario_val;
        let btc_pool = types::create_dola_address(0, b"BTC");
        let supply_pool = btc_pool;
        let supply_pool_id = BTC_POOL_ID;
        let supply_user_id = 0;
        let supply_amount = ONE;
        supply_scenario(
            scenario,
            creator,
            supply_pool,
            supply_pool_id,
            supply_user_id,
            supply_amount
        );

        test_scenario::end(scenario_val);
    }

    #[test]
    public fun test_supply_isolate_asset() {
        let creator = @0xA;

        let scenario_val = init_test_scenario(creator);
        let scenario = &mut scenario_val;
        let isolate_pool = create_dola_address(0, b"ISOLATE");
        let supply_pool = isolate_pool;
        let supply_pool_id = ISOLATE_POOL_ID;
        let supply_user_id = 0;
        let supply_amount = ONE;
        supply_scenario(
            scenario,
            creator,
            supply_pool,
            supply_pool_id,
            supply_user_id,
            supply_amount
        );

        test_scenario::next_tx(scenario, creator);
        {
            let storage = test_scenario::take_shared<Storage>(scenario);

            assert!(is_collateral(&mut storage, 0, ISOLATE_POOL_ID), 201);
            assert!(is_isolation_mode(&mut storage, 0), 202);

            test_scenario::return_shared(storage);
        };

        test_scenario::end(scenario_val);
    }

    #[test]
    public fun test_supply_other_asset_in_isolation() {
        let creator = @0xA;

        let scenario_val = init_test_scenario(creator);
        let scenario = &mut scenario_val;
        let isolate_pool = create_dola_address(0, b"ISOLATE");
        let btc_pool = create_dola_address(0, b"BTC");
        supply_scenario(
            scenario,
            creator,
            isolate_pool,
            ISOLATE_POOL_ID,
            0,
            ONE
        );

        test_scenario::next_tx(scenario, creator);
        {
            let storage = test_scenario::take_shared<Storage>(scenario);

            assert!(is_collateral(&mut storage, 0, ISOLATE_POOL_ID), 201);
            assert!(is_isolation_mode(&mut storage, 0), 202);

            test_scenario::return_shared(storage);
        };

        supply_scenario(
            scenario,
            creator,
            btc_pool,
            BTC_POOL_ID,
            0,
            ONE
        );

        test_scenario::next_tx(scenario, creator);
        {
            let storage = test_scenario::take_shared<Storage>(scenario);

            assert!(is_liquid_asset(&mut storage, 0, BTC_POOL_ID), 301);

            test_scenario::return_shared(storage);
        };

        test_scenario::end(scenario_val);
    }

    #[test]
    public fun test_supply_isolate_asset_with_other_asset() {
        let creator = @0xA;

        let scenario_val = init_test_scenario(creator);
        let scenario = &mut scenario_val;
        let isolate_pool = create_dola_address(0, b"ISOLATE");
        let btc_pool = create_dola_address(0, b"BTC");

        supply_scenario(
            scenario,
            creator,
            btc_pool,
            BTC_POOL_ID,
            0,
            ONE
        );

        supply_scenario(
            scenario,
            creator,
            isolate_pool,
            ISOLATE_POOL_ID,
            0,
            ONE
        );

        test_scenario::next_tx(scenario, creator);
        {
            let storage = test_scenario::take_shared<Storage>(scenario);

            assert!(is_liquid_asset(&mut storage, 0, ISOLATE_POOL_ID), 201);

            test_scenario::return_shared(storage);
        };

        test_scenario::end(scenario_val);
    }

    #[test]
    public fun test_execute_withdraw() {
        let creator = @0xA;

        let scenario_val = init_test_scenario(creator);
        let scenario = &mut scenario_val;

        let btc_pool = types::create_dola_address(0, b"BTC");
        let supply_amount = ONE;
        supply_scenario(scenario, creator, btc_pool, BTC_POOL_ID, 0, supply_amount);

        test_scenario::next_tx(scenario, creator);
        {
            let storage_cap = storage::register_storage_cap_for_testing();
            let pool_manager_cap = pool_manager::register_manager_cap_for_testing();
            let pool_manager_info = test_scenario::take_shared<PoolManagerInfo>(scenario);
            let storage = test_scenario::take_shared<Storage>(scenario);
            let oracle = test_scenario::take_shared<PriceOracle>(scenario);
            let withdraw_amount = ONE / 2;

            // Withdraw
            logic::execute_withdraw(
                &storage_cap,
                &mut pool_manager_info,
                &mut storage,
                &mut oracle,
                0,
                BTC_POOL_ID,
                withdraw_amount
            );
            pool_manager::remove_liquidity(
                &pool_manager_cap,
                &mut pool_manager_info,
                btc_pool,
<<<<<<< HEAD
                0,
                (withdraw_amount as u256)
=======
                LENDING_APP_ID,
                withdraw_amount
>>>>>>> 5a00feb6
            );

            // Check user otoken
            assert!(
                logic::user_collateral_balance(&mut storage, 0, BTC_POOL_ID) == (supply_amount - withdraw_amount),
                102
            );

            test_scenario::return_shared(pool_manager_info);
            test_scenario::return_shared(storage);
            test_scenario::return_shared(oracle);
        };
        test_scenario::end(scenario_val);
    }

    #[test]
    public fun test_execute_borrow() {
        let creator = @0xA;

        let scenario_val = init_test_scenario(creator);
        let scenario = &mut scenario_val;

        let btc_pool = create_dola_address(0, b"BTC");
        let usdt_pool = create_dola_address(0, b"USDT");
        let supply_btc_amount = ONE;
        let supply_usdt_amount = 10000 * ONE;
        let borrow_usdt_amount = 5000 * ONE;

        // User 0 supply 1 btc
        supply_scenario(scenario, creator, btc_pool, BTC_POOL_ID, 0, supply_btc_amount);
        // User 1 supply 10000 usdt
        supply_scenario(scenario, creator, usdt_pool, USDT_POOL_ID, 1, supply_usdt_amount);

        // User 0 borrow 5000 usdt
        borrow_scenario(scenario, creator, usdt_pool, USDT_POOL_ID, 0, borrow_usdt_amount);

        test_scenario::end(scenario_val);
    }

    #[test]
    public fun test_borrow_in_isolation() {
        let creator = @0xA;

        let scenario_val = init_test_scenario(creator);
        let scenario = &mut scenario_val;
        let isolate_pool = create_dola_address(0, b"ISOLATE");
        let usdt_pool = create_dola_address(0, b"USDT");
        let supply_usdt_amount = 1000 * ONE;
        let borrow_usdt_amount = 10 * ONE;

        supply_scenario(
            scenario,
            creator,
            isolate_pool,
            ISOLATE_POOL_ID,
            0,
            ONE
        );

        supply_scenario(scenario, creator, usdt_pool, USDT_POOL_ID, 1, supply_usdt_amount);

        // User 0 borrow 5000 usdt
        borrow_scenario(scenario, creator, usdt_pool, USDT_POOL_ID, 0, borrow_usdt_amount);

        test_scenario::end(scenario_val);
    }

    #[test]
    #[expected_failure(abort_code = logic::EREACH_BORROW_CEILING)]
    public fun test_borrow_ceiling_in_isolation() {
        let creator = @0xA;

        let scenario_val = init_test_scenario(creator);
        let scenario = &mut scenario_val;
        let isolate_pool = create_dola_address(0, b"ISOLATE");
        let usdt_pool = create_dola_address(0, b"USDT");
        let supply_usdt_amount = 5000 * ONE;

        // usdt borrow ceiling == 1000 * ONE
        let borrow1_usdt_amount = 500 * ONE;
        let borrow2_usdt_amount = 501 * ONE;

        supply_scenario(
            scenario,
            creator,
            isolate_pool,
            ISOLATE_POOL_ID,
            0,
            1000 * ONE
        );

        supply_scenario(scenario, creator, usdt_pool, USDT_POOL_ID, 1, supply_usdt_amount);

        // User 0 borrow 500 usdt
        borrow_scenario(scenario, creator, usdt_pool, USDT_POOL_ID, 0, borrow1_usdt_amount);

        // User 0 borrow 501 usdt
        borrow_scenario(scenario, creator, usdt_pool, USDT_POOL_ID, 0, borrow2_usdt_amount);

        test_scenario::end(scenario_val);
    }

    #[test]
    #[expected_failure(abort_code = logic::EBORROW_UNISOLATED)]
    public fun test_borrow_invalid_asset_in_isolation() {
        let creator = @0xA;

        let scenario_val = init_test_scenario(creator);
        let scenario = &mut scenario_val;
        let isolate_pool = create_dola_address(0, b"ISOLATE");
        let btc_pool = create_dola_address(0, b"BTC");

        supply_scenario(
            scenario,
            creator,
            isolate_pool,
            ISOLATE_POOL_ID,
            0,
            ONE
        );

        supply_scenario(scenario, creator, btc_pool, BTC_POOL_ID, 1, ONE);

        // User 0 borrow 100 satosi
        borrow_scenario(scenario, creator, btc_pool, BTC_POOL_ID, 0, 100);

<<<<<<< HEAD
            test_scenario::return_shared(pool_manager_info);
            test_scenario::return_shared(storage);
            test_scenario::return_shared(oracle);
            pool_manager::destroy_manager(pool_manager_cap);
        };
=======
>>>>>>> 5a00feb6
        test_scenario::end(scenario_val);
    }

    #[test]
    #[expected_failure(abort_code = logic::ENOT_BORROWABLE)]
    public fun test_borrow_isolated_asset() {
        let creator = @0xA;

        let scenario_val = init_test_scenario(creator);
        let scenario = &mut scenario_val;
<<<<<<< HEAD

        let btc_pool = types::create_dola_address(0, b"BTC");
        let usdt_pool = types::create_dola_address(0, b"USDT");
        let supply_btc_amount = ONE;
        let supply_usdt_amount = 10000 * ONE;
        let borrow_usdt_amount = 5000 * ONE;
=======
        let isolate_pool = create_dola_address(0, b"ISOLATE");
        let btc_pool = create_dola_address(0, b"BTC");
>>>>>>> 5a00feb6

        supply_scenario(scenario, creator, btc_pool, BTC_POOL_ID, 0, ONE);

        supply_scenario(
            scenario,
            creator,
            isolate_pool,
            ISOLATE_POOL_ID,
            1,
            100 * ONE
        );

        // User 0 borrow 1 isolate
        borrow_scenario(scenario, creator, isolate_pool, ISOLATE_POOL_ID, 0, ONE);

        test_scenario::end(scenario_val);
    }

    #[test]
    public fun test_execute_repay() {
        let creator = @0xA;

        let scenario_val = init_test_scenario(creator);
        let scenario = &mut scenario_val;

        let btc_pool = types::create_dola_address(0, b"BTC");
        let usdt_pool = types::create_dola_address(0, b"USDT");
        let supply_btc_amount = ONE;
        let supply_usdt_amount = 10000 * ONE;
        let borrow_usdt_amount = 5000 * ONE;

        // User 0 supply 1 btc
        supply_scenario(scenario, creator, btc_pool, BTC_POOL_ID, 0, supply_btc_amount);
        // User 1 supply 10000 usdt
        supply_scenario(scenario, creator, usdt_pool, USDT_POOL_ID, 1, supply_usdt_amount);

        // User 0 borrow 5000 usdt
        borrow_scenario(scenario, creator, usdt_pool, USDT_POOL_ID, 0, borrow_usdt_amount);

        test_scenario::next_tx(scenario, creator);
        {
            let storage_cap = storage::register_storage_cap_for_testing();
            let pool_manager_cap = pool_manager::register_manager_cap_for_testing();
            let pool_manager_info = test_scenario::take_shared<PoolManagerInfo>(scenario);
            let storage = test_scenario::take_shared<Storage>(scenario);
            let oracle = test_scenario::take_shared<PriceOracle>(scenario);

            let repay_usdt_amount = 1000 * ONE;

            // User 0 repay 1000 usdt
            pool_manager::add_liquidity(
                &pool_manager_cap,
                &mut pool_manager_info,
                usdt_pool,
<<<<<<< HEAD
                0,
                (repay_usdt_amount as u256),
=======
                LENDING_APP_ID,
                repay_usdt_amount,
                test_scenario::ctx(scenario)
>>>>>>> 5a00feb6
            );
            logic::execute_repay(
                &storage_cap,
                &mut pool_manager_info,
                &mut storage,
                &mut oracle,
                0,
                USDT_POOL_ID,
                repay_usdt_amount
            );

            // Check user dtoken
            assert!(
                logic::user_loan_balance(&mut storage, 0, USDT_POOL_ID) == (borrow_usdt_amount - repay_usdt_amount),
                104
            );

            test_scenario::return_shared(pool_manager_info);
            test_scenario::return_shared(storage);
            test_scenario::return_shared(oracle);
            pool_manager::destroy_manager(pool_manager_cap);
        };
        test_scenario::end(scenario_val);
    }

    #[test]
    public fun test_repay_exit_isolation() {
        let creator = @0xA;

        let scenario_val = init_test_scenario(creator);
        let scenario = &mut scenario_val;

        let isolate_pool = create_dola_address(0, b"ISOLATE");
        let usdt_pool = create_dola_address(0, b"USDT");
        let supply_isolate_amount = ONE;
        let supply_usdt_amount = 1000 * ONE;
        let borrow_usdt_amount = 50 * ONE;

        // User 0 supply 1 isolate
        supply_scenario(scenario, creator, isolate_pool, ISOLATE_POOL_ID, 0, supply_isolate_amount);
        // User 1 supply 1000 usdt
        supply_scenario(scenario, creator, usdt_pool, USDT_POOL_ID, 1, supply_usdt_amount);

        // User 0 borrow 50 usdt
        borrow_scenario(scenario, creator, usdt_pool, USDT_POOL_ID, 0, borrow_usdt_amount);

        test_scenario::next_tx(scenario, creator);
        {
            let storage_cap = storage::register_storage_cap_for_testing();
            let pool_manager_cap = pool_manager::register_manager_cap_for_testing();
            let pool_manager_info = test_scenario::take_shared<PoolManagerInfo>(scenario);
            let storage = test_scenario::take_shared<Storage>(scenario);
            let oracle = test_scenario::take_shared<PriceOracle>(scenario);

            assert!(is_isolation_mode(&mut storage, 0), 201);

            let repay_usdt_amount = 50 * ONE;

            // User 0 repay 1000 usdt
            pool_manager::add_liquidity(
                &pool_manager_cap,
                &mut pool_manager_info,
                usdt_pool,
                LENDING_APP_ID,
                repay_usdt_amount,
                test_scenario::ctx(scenario)
            );
            logic::execute_repay(
                &storage_cap,
                &mut pool_manager_info,
                &mut storage,
                &mut oracle,
                0,
                USDT_POOL_ID,
                repay_usdt_amount
            );

            // Check user dtoken
            assert!(
                logic::user_loan_balance(&mut storage, 0, USDT_POOL_ID) == (borrow_usdt_amount - repay_usdt_amount),
                202
            );
            // Check user total loan
            assert!(logic::user_total_loan_value(&mut storage, &mut oracle, 0) == 0, 203);
            assert!(!is_isolation_mode(&mut storage, 0), 204);

            test_scenario::return_shared(pool_manager_info);
            test_scenario::return_shared(storage);
            test_scenario::return_shared(oracle);
        };

        test_scenario::end(scenario_val);
    }

    #[test]
    public fun test_execute_liquidate() {
        let creator = @0xA;

        let scenario_val = init_test_scenario(creator);
        let scenario = &mut scenario_val;

        let btc_pool = types::create_dola_address(0, b"BTC");
        let usdt_pool = types::create_dola_address(0, b"USDT");
        let supply_btc_amount = ONE;
        let supply_usdt_amount = 50000 * ONE;

        let user_btc_value = 20000 * ONE;
        // btc_value * BTC_CF = usdt_value * USDT_BF
        let borrow_usdt_value = (ray_div(ray_mul((user_btc_value as u256), BTC_CF), USDT_BF) as u64);
        let borrow_usdt_amount = borrow_usdt_value;

        // User 0 supply 1 btc
        supply_scenario(scenario, creator, btc_pool, BTC_POOL_ID, 0, supply_btc_amount);
        // User 1 supply 50000 usdt
        supply_scenario(scenario, creator, usdt_pool, USDT_POOL_ID, 1, supply_usdt_amount);
        // User 0 borrow max usdt - 1
        borrow_scenario(scenario, creator, usdt_pool, USDT_POOL_ID, 0, borrow_usdt_amount - 1);

        test_scenario::next_tx(scenario, creator);
        {
            let storage_cap = storage::register_storage_cap_for_testing();
            let oracle_cap = test_scenario::take_from_sender<OracleCap>(scenario);
            let pool_manager_info = test_scenario::take_shared<PoolManagerInfo>(scenario);
            let storage = test_scenario::take_shared<Storage>(scenario);
            let oracle = test_scenario::take_shared<PriceOracle>(scenario);

            // Check user HF > 1
            assert!(logic::user_health_factor(&mut storage, &mut oracle, 0) > RAY, 104);

            // Simulate BTC price drop
            oracle::update_token_price(&oracle_cap, &mut oracle, BTC_POOL_ID, 1999900);

            assert!(logic::user_health_factor(&mut storage, &mut oracle, 0) < RAY, 105);

            // User 1 liquidate user 0 usdt debt to get btc
            logic::execute_liquidate(
                &storage_cap,
                &mut pool_manager_info,
                &mut storage,
                &mut oracle,
                1,
                0,
                BTC_POOL_ID,
                USDT_POOL_ID
            );

            assert!(
                logic::user_health_factor(&mut storage, &mut oracle, 0) * 100 / RAY == TARGET_HEALTH_FACTOR * 100 / RAY,
                106
            );

            test_scenario::return_shared(pool_manager_info);
            test_scenario::return_shared(storage);
            test_scenario::return_shared(oracle);
            test_scenario::return_to_sender(scenario, oracle_cap);
        };
        test_scenario::end(scenario_val);
    }

    #[test]
    public fun test_liquidate_with_multi_assets_1() {
        let creator = @0xA;

        let scenario_val = init_test_scenario(creator);
        let scenario = &mut scenario_val;

        let btc_pool = types::create_dola_address(0, b"BTC");
        let eth_pool = types::create_dola_address(0, b"ETH");
        let usdt_pool = types::create_dola_address(0, b"USDT");
        let usdc_pool = types::create_dola_address(0, b"USDC");
        let supply_btc_amount = ONE;
        let supply_eth_amount = ONE;
        let supply_usdt_amount = 50000 * ONE;
        let supply_usdc_amount = 50000 * ONE;

        let user_btc_value = 20000 * ONE;
        // btc_value * BTC_CF = usdt_value * USDT_BF
        let borrow_usdt_value = (ray_div(ray_mul((user_btc_value as u256), BTC_CF), USDT_BF) as u64);
        let borrow_usdt_amount = borrow_usdt_value;

        let user_eth_value = 1500 * ONE;
        let borrow_usdc_value = (ray_div(ray_mul((user_eth_value as u256), ETH_CF), USDC_BF) as u64);
        let borrow_usdc_amount = borrow_usdc_value;

        // User 0 supply 1 btc
        supply_scenario(scenario, creator, btc_pool, BTC_POOL_ID, 0, supply_btc_amount);
        // User 0 supply 1 eth
        supply_scenario(scenario, creator, eth_pool, ETH_POOL_ID, 0, supply_eth_amount);
        // User 1 supply 50000 usdt
        supply_scenario(scenario, creator, usdt_pool, USDT_POOL_ID, 1, supply_usdt_amount);
        // User 1 supply 50000 usdc
        supply_scenario(scenario, creator, usdc_pool, USDC_POOL_ID, 1, supply_usdc_amount);

        // User 0 borrow usdt with all btc
        borrow_scenario(scenario, creator, usdt_pool, USDT_POOL_ID, 0, borrow_usdt_amount - ONE);
        // User 0 borrow usdc with all eth
        borrow_scenario(scenario, creator, usdc_pool, USDC_POOL_ID, 0, borrow_usdc_amount - ONE);

        test_scenario::next_tx(scenario, creator);
        {
            let storage_cap = storage::register_storage_cap_for_testing();
            let oracle_cap = test_scenario::take_from_sender<OracleCap>(scenario);
            let pool_manager_info = test_scenario::take_shared<PoolManagerInfo>(scenario);
            let storage = test_scenario::take_shared<Storage>(scenario);
            let oracle = test_scenario::take_shared<PriceOracle>(scenario);

            // Simulate BTC price drop
            oracle::update_token_price(&oracle_cap, &mut oracle, BTC_POOL_ID, 1950000);

            assert!(logic::user_health_factor(&mut storage, &mut oracle, 0) < RAY, 105);

            // User 1 liquidate user 0 usdt debt to get btc
            logic::execute_liquidate(
                &storage_cap,
                &mut pool_manager_info,
                &mut storage,
                &mut oracle,
                1,
                0,
                BTC_POOL_ID,
                USDT_POOL_ID,
            );

            assert!(
                logic::user_health_factor(&mut storage, &mut oracle, 0) * 100 / RAY == TARGET_HEALTH_FACTOR * 100 / RAY,
                106
            );

            test_scenario::return_shared(pool_manager_info);
            test_scenario::return_shared(storage);
            test_scenario::return_shared(oracle);
            test_scenario::return_to_sender(scenario, oracle_cap);
        };
        test_scenario::end(scenario_val);
    }

    #[test]
    public fun test_liquidate_with_multi_assets_2() {
        let creator = @0xA;

        let scenario_val = init_test_scenario(creator);
        let scenario = &mut scenario_val;

        let btc_pool = types::create_dola_address(0, b"BTC");
        let eth_pool = types::create_dola_address(0, b"ETH");
        let usdt_pool = types::create_dola_address(0, b"USDT");
        let usdc_pool = types::create_dola_address(0, b"USDC");
        let supply_btc_amount = ONE;
        let supply_eth_amount = ONE;
        let supply_usdt_amount = 50000 * ONE;
        let supply_usdc_amount = 50000 * ONE;

        let user_btc_value = 20000 * ONE;
        // btc_value * BTC_CF = usdt_value * USDT_BF
        let borrow_usdt_value = (ray_div(ray_mul((user_btc_value as u256), BTC_CF), USDT_BF) as u64);
        let borrow_usdt_amount = borrow_usdt_value;

        let user_eth_value = 1500 * ONE;
        let borrow_usdc_value = (ray_div(ray_mul((user_eth_value as u256), ETH_CF), USDC_BF) as u64);
        let borrow_usdc_amount = borrow_usdc_value;

        // User 0 supply 1 btc
        supply_scenario(scenario, creator, btc_pool, BTC_POOL_ID, 0, supply_btc_amount);
        // User 0 supply 1 eth
        supply_scenario(scenario, creator, eth_pool, ETH_POOL_ID, 0, supply_eth_amount);
        // User 1 supply 50000 usdt
        supply_scenario(scenario, creator, usdt_pool, USDT_POOL_ID, 1, supply_usdt_amount);
        // User 1 supply 50000 usdc
        supply_scenario(scenario, creator, usdc_pool, USDC_POOL_ID, 1, supply_usdc_amount);

        // User 0 borrow usdt with all btc
        borrow_scenario(scenario, creator, usdt_pool, USDT_POOL_ID, 0, borrow_usdt_amount - ONE);
        // User 0 borrow usdc with all eth
        borrow_scenario(scenario, creator, usdc_pool, USDC_POOL_ID, 0, borrow_usdc_amount - ONE);

        test_scenario::next_tx(scenario, creator);
        {
            let storage_cap = storage::register_storage_cap_for_testing();
            let oracle_cap = test_scenario::take_from_sender<OracleCap>(scenario);
            let pool_manager_info = test_scenario::take_shared<PoolManagerInfo>(scenario);
            let storage = test_scenario::take_shared<Storage>(scenario);
            let oracle = test_scenario::take_shared<PriceOracle>(scenario);

            // Simulate BTC price drop
            oracle::update_token_price(&oracle_cap, &mut oracle, BTC_POOL_ID, 1950000);

            assert!(logic::user_health_factor(&mut storage, &mut oracle, 0) < RAY, 105);

            // User 1 liquidate user 0 usdt debt to get eth
            logic::execute_liquidate(
                &storage_cap,
                &mut pool_manager_info,
                &mut storage,
                &mut oracle,
                1,
                0,
                ETH_POOL_ID,
                USDT_POOL_ID
            );

            test_scenario::return_shared(pool_manager_info);
            test_scenario::return_shared(storage);
            test_scenario::return_shared(oracle);
            test_scenario::return_to_sender(scenario, oracle_cap);
        };
        test_scenario::end(scenario_val);
    }

    #[test]
    public fun test_liquidate_with_multi_assets_3() {
        let creator = @0xA;

        let scenario_val = init_test_scenario(creator);
        let scenario = &mut scenario_val;

        let btc_pool = types::create_dola_address(0, b"BTC");
        let eth_pool = types::create_dola_address(0, b"ETH");
        let usdt_pool = types::create_dola_address(0, b"USDT");
        let usdc_pool = types::create_dola_address(0, b"USDC");
        let supply_btc_amount = ONE;
        let supply_eth_amount = ONE;
        let supply_usdt_amount = 50000 * ONE;
        let supply_usdc_amount = 50000 * ONE;

        let user_btc_value = 20000 * ONE;
        // btc_value * BTC_CF = usdt_value * USDT_BF
        let borrow_usdt_value = (ray_div(ray_mul((user_btc_value as u256), BTC_CF), USDT_BF) as u64);
        let borrow_usdt_amount = borrow_usdt_value;

        let user_eth_value = 1500 * ONE;
        let borrow_usdc_value = (ray_div(ray_mul((user_eth_value as u256), ETH_CF), USDC_BF) as u64);
        let borrow_usdc_amount = borrow_usdc_value;

        // User 0 supply 1 btc
        supply_scenario(scenario, creator, btc_pool, BTC_POOL_ID, 0, supply_btc_amount);
        // User 0 supply 1 eth
        supply_scenario(scenario, creator, eth_pool, ETH_POOL_ID, 0, supply_eth_amount);
        // User 1 supply 50000 usdt
        supply_scenario(scenario, creator, usdt_pool, USDT_POOL_ID, 1, supply_usdt_amount);
        // User 1 supply 50000 usdc
        supply_scenario(scenario, creator, usdc_pool, USDC_POOL_ID, 1, supply_usdc_amount);

        // User 0 borrow usdt with all btc
        borrow_scenario(scenario, creator, usdt_pool, USDT_POOL_ID, 0, borrow_usdt_amount - ONE);
        // User 0 borrow usdc with all eth
        borrow_scenario(scenario, creator, usdc_pool, USDC_POOL_ID, 0, borrow_usdc_amount - ONE);

        test_scenario::next_tx(scenario, creator);
        {
            let storage_cap = storage::register_storage_cap_for_testing();
            let oracle_cap = test_scenario::take_from_sender<OracleCap>(scenario);
            let pool_manager_info = test_scenario::take_shared<PoolManagerInfo>(scenario);
            let storage = test_scenario::take_shared<Storage>(scenario);
            let oracle = test_scenario::take_shared<PriceOracle>(scenario);

            // Simulate BTC price drop
            oracle::update_token_price(&oracle_cap, &mut oracle, BTC_POOL_ID, 1950000);

            assert!(logic::user_health_factor(&mut storage, &mut oracle, 0) < RAY, 105);

            // User 1 liquidate user 0 usdc debt to get btc
            logic::execute_liquidate(
                &storage_cap,
                &mut pool_manager_info,
                &mut storage,
                &mut oracle,
                1,
                0,
                BTC_POOL_ID,
                USDC_POOL_ID
            );

            test_scenario::return_shared(pool_manager_info);
            test_scenario::return_shared(storage);
            test_scenario::return_shared(oracle);
            test_scenario::return_to_sender(scenario, oracle_cap);
        };
        test_scenario::end(scenario_val);
    }

    #[test]
    public fun test_liquidate_with_multi_assets_4() {
        let creator = @0xA;

        let scenario_val = init_test_scenario(creator);
        let scenario = &mut scenario_val;

        let btc_pool = types::create_dola_address(0, b"BTC");
        let eth_pool = types::create_dola_address(0, b"ETH");
        let usdt_pool = types::create_dola_address(0, b"USDT");
        let usdc_pool = types::create_dola_address(0, b"USDC");
        let supply_btc_amount = ONE;
        let supply_eth_amount = ONE;
        let supply_usdt_amount = 50000 * ONE;
        let supply_usdc_amount = 50000 * ONE;

        let user_btc_value = 20000 * ONE;
        // btc_value * BTC_CF = usdt_value * USDT_BF
        let borrow_usdt_value = (ray_div(ray_mul((user_btc_value as u256), BTC_CF), USDT_BF) as u64);
        let borrow_usdt_amount = borrow_usdt_value;

        let user_eth_value = 1500 * ONE;
        let borrow_usdc_value = (ray_div(ray_mul((user_eth_value as u256), ETH_CF), USDC_BF) as u64);
        let borrow_usdc_amount = borrow_usdc_value;

        // User 0 supply 1 btc
        supply_scenario(scenario, creator, btc_pool, BTC_POOL_ID, 0, supply_btc_amount);
        // User 0 supply 1 eth
        supply_scenario(scenario, creator, eth_pool, ETH_POOL_ID, 0, supply_eth_amount);
        // User 1 supply 50000 usdt
        supply_scenario(scenario, creator, usdt_pool, USDT_POOL_ID, 1, supply_usdt_amount);
        // User 1 supply 50000 usdc
        supply_scenario(scenario, creator, usdc_pool, USDC_POOL_ID, 1, supply_usdc_amount);

        // User 0 borrow usdt with all btc
        borrow_scenario(scenario, creator, usdt_pool, USDT_POOL_ID, 0, borrow_usdt_amount - ONE);
        // User 0 borrow usdc with all eth
        borrow_scenario(scenario, creator, usdc_pool, USDC_POOL_ID, 0, borrow_usdc_amount - ONE);

        test_scenario::next_tx(scenario, creator);
        {
            let storage_cap = storage::register_storage_cap_for_testing();
            let oracle_cap = test_scenario::take_from_sender<OracleCap>(scenario);
            let pool_manager_info = test_scenario::take_shared<PoolManagerInfo>(scenario);
            let storage = test_scenario::take_shared<Storage>(scenario);
            let oracle = test_scenario::take_shared<PriceOracle>(scenario);

            // Simulate BTC price drop
            oracle::update_token_price(&oracle_cap, &mut oracle, BTC_POOL_ID, 1950000);

            assert!(logic::user_health_factor(&mut storage, &mut oracle, 0) < RAY, 105);

            // User 1 liquidate user 0 usdc debt to get eth
            logic::execute_liquidate(
                &storage_cap,
                &mut pool_manager_info,
                &mut storage,
                &mut oracle,
                1,
                0,
                ETH_POOL_ID,
                USDC_POOL_ID
            );

            test_scenario::return_shared(pool_manager_info);
            test_scenario::return_shared(storage);
            test_scenario::return_shared(oracle);
            test_scenario::return_to_sender(scenario, oracle_cap);
        };
        test_scenario::end(scenario_val);
    }

    #[test]
    public fun test_update_average_liquidity() {
        let creator = @0xA;

        let scenario_val = init_test_scenario(creator);
        let scenario = &mut scenario_val;

        let btc_pool = create_dola_address(0, b"BTC");
        let supply_btc_amount = ONE;

        // User 0 supply 1 btc
        supply_scenario(scenario, creator, btc_pool, BTC_POOL_ID, 0, supply_btc_amount);

        test_scenario::next_tx(scenario, creator);
        {
            let oracle_cap = test_scenario::take_from_sender<OracleCap>(scenario);
            let storage_cap = storage::register_storage_cap_for_testing();
            let pool_manager_info = test_scenario::take_shared<PoolManagerInfo>(scenario);
            let storage = test_scenario::take_shared<Storage>(scenario);
            let oracle = test_scenario::take_shared<PriceOracle>(scenario);

            let average_liquidity = storage::get_user_average_liquidity(&mut storage, 0);
            // The initial average liquidity is 0
            assert!(average_liquidity == 0, 201);

            let current_timestamp = oracle::get_timestamp(&mut oracle);
            oracle::update_timestamp(&oracle_cap, &mut oracle, current_timestamp + SECONDS_PER_DAY);

            logic::update_average_liquidity(&storage_cap, &mut storage, &mut oracle, 0);
            let average_liquidity = storage::get_user_average_liquidity(&mut storage, 0);
            // The average liquidity of the first update must also be 0.
            // This update mainly updates the user's most recent timestamp.
            assert!(average_liquidity == 0, 202);

            let current_timestamp = oracle::get_timestamp(&mut oracle);
            oracle::update_timestamp(&oracle_cap, &mut oracle, current_timestamp + SECONDS_PER_DAY);

            logic::update_average_liquidity(&storage_cap, &mut storage, &mut oracle, 0);
            let average_liquidity = storage::get_user_average_liquidity(&mut storage, 0);
            let health_value = logic::user_health_collateral_value(&mut storage, &mut oracle, 0);
            // [average_liquidity = health_value = collateral_value - loan_value]
            assert!(average_liquidity == health_value, 203);

            let current_timestamp = oracle::get_timestamp(&mut oracle);
            oracle::update_timestamp(&oracle_cap, &mut oracle, current_timestamp + SECONDS_PER_DAY / 2);

            logic::execute_supply(
                &storage_cap,
                &mut pool_manager_info,
                &mut storage,
                &mut oracle,
                0,
                0,
                ONE
            );

            let average_liquidity = storage::get_user_average_liquidity(&mut storage, 0);
            let health_value = logic::user_health_collateral_value(&mut storage, &mut oracle, 0);
            // Average liquidity accumulates if a user performs an operation in a day.
            assert!(average_liquidity > health_value, 204);

            let current_timestamp = oracle::get_timestamp(&mut oracle);
            oracle::update_timestamp(&oracle_cap, &mut oracle, current_timestamp + SECONDS_PER_DAY);

            logic::execute_supply(
                &storage_cap,
                &mut pool_manager_info,
                &mut storage,
                &mut oracle,
                0,
                0,
                ONE
            );

            let average_liquidity = storage::get_user_average_liquidity(&mut storage, 0);
            let health_value = logic::user_health_collateral_value(&mut storage, &mut oracle, 0);
            // If the user operates in the protocol for more than one day, the accumulated average liquidity will return to zero.
            assert!(average_liquidity == health_value, 205);


            test_scenario::return_shared(pool_manager_info);
            test_scenario::return_shared(storage);
            test_scenario::return_shared(oracle);
            test_scenario::return_to_sender(scenario, oracle_cap);
        };

        test_scenario::end(scenario_val);
    }

    #[test]
    public fun test_update_state_with_low_utilization() {
        // 30% utilization
        let creator = @0xA;

        let scenario_val = init_test_scenario(creator);
        let scenario = &mut scenario_val;

        let btc_pool = create_dola_address(0, b"BTC");
        let usdt_pool = create_dola_address(0, b"USDT");
        let supply_btc_amount = ONE;
        let supply_usdt_amount = 10000 * ONE;
        let borrow_usdt_amount = 3000 * ONE;

        // User 0 supply 1 btc
        supply_scenario(scenario, creator, btc_pool, BTC_POOL_ID, 0, supply_btc_amount);
        // User 1 supply 10000 usdt
        supply_scenario(scenario, creator, usdt_pool, USDT_POOL_ID, 1, supply_usdt_amount);

        // User 0 borrow 3000 usdt
        borrow_scenario(scenario, creator, usdt_pool, USDT_POOL_ID, 0, borrow_usdt_amount);

        test_scenario::next_tx(scenario, creator);
        {
            let storage_cap = storage::register_storage_cap_for_testing();
            let oracle_cap = test_scenario::take_from_sender<OracleCap>(scenario);
            let pool_manager_info = test_scenario::take_shared<PoolManagerInfo>(scenario);
            let storage = test_scenario::take_shared<Storage>(scenario);
            let oracle = test_scenario::take_shared<PriceOracle>(scenario);

            let before_borrow_index = storage::get_borrow_index(&mut storage, USDT_POOL_ID);
            let before_liquidity_index = storage::get_liquidity_index(&mut storage, USDT_POOL_ID);
            assert!(before_borrow_index == RAY, 201);
            assert!(before_liquidity_index == RAY, 202);

            let day = 0;

            while (day < 365) {
                let current_timestamp = oracle::get_timestamp(&mut oracle);
                oracle::update_timestamp(&oracle_cap, &mut oracle, current_timestamp + SECONDS_PER_DAY);
                logic::update_state(&storage_cap, &mut storage, &mut oracle, USDT_POOL_ID);
                day = day + 1;
            };

            let after_borrow_index = storage::get_borrow_index(&mut storage, USDT_POOL_ID);
            let after_liquidity_index = storage::get_liquidity_index(&mut storage, USDT_POOL_ID);
            // Ensure that index will not grow too fast when the utilization rate is low.
            // borrow rate 4.1% , liquidity rate 1.1%
            assert!(after_borrow_index < 2 * RAY, 203);
            assert!(after_liquidity_index < 2 * RAY, 204);

            test_scenario::return_shared(pool_manager_info);
            test_scenario::return_shared(storage);
            test_scenario::return_shared(oracle);
            test_scenario::return_to_sender(scenario, oracle_cap);
        };

        test_scenario::end(scenario_val);
    }

    #[test]
    public fun test_update_state_with_high_utilization() {
        // utilization 80%
        let creator = @0xA;

        let scenario_val = init_test_scenario(creator);
        let scenario = &mut scenario_val;

        let btc_pool = create_dola_address(0, b"BTC");
        let usdt_pool = create_dola_address(0, b"USDT");
        let supply_btc_amount = ONE;
        let supply_usdt_amount = 10000 * ONE;
        let borrow_usdt_amount = 8000 * ONE;

        // User 0 supply 1 btc
        supply_scenario(scenario, creator, btc_pool, BTC_POOL_ID, 0, supply_btc_amount);
        // User 1 supply 10000 usdt
        supply_scenario(scenario, creator, usdt_pool, USDT_POOL_ID, 1, supply_usdt_amount);

        // User 0 borrow 7000 usdt
        borrow_scenario(scenario, creator, usdt_pool, USDT_POOL_ID, 0, borrow_usdt_amount);

        test_scenario::next_tx(scenario, creator);
        {
            let storage_cap = storage::register_storage_cap_for_testing();
            let oracle_cap = test_scenario::take_from_sender<OracleCap>(scenario);
            let pool_manager_info = test_scenario::take_shared<PoolManagerInfo>(scenario);
            let storage = test_scenario::take_shared<Storage>(scenario);
            let oracle = test_scenario::take_shared<PriceOracle>(scenario);

            let before_borrow_index = storage::get_borrow_index(&mut storage, USDT_POOL_ID);
            let before_liquidity_index = storage::get_liquidity_index(&mut storage, USDT_POOL_ID);
            assert!(before_borrow_index == RAY, 201);
            assert!(before_liquidity_index == RAY, 202);

            let day = 0;

            while (day < 365) {
                let current_timestamp = oracle::get_timestamp(&mut oracle);
                oracle::update_timestamp(&oracle_cap, &mut oracle, current_timestamp + SECONDS_PER_DAY);
                logic::update_state(&storage_cap, &mut storage, &mut oracle, USDT_POOL_ID);
                day = day + 1;
            };

            let after_borrow_index = storage::get_borrow_index(&mut storage, USDT_POOL_ID);
            let after_liquidity_index = storage::get_liquidity_index(&mut storage, USDT_POOL_ID);
            // Ensure that index will not grow too fast when the utilization rate is high.
            // borrow rate 199.9% , liquidity rate 143.93%
            assert!(after_borrow_index < 10 * RAY, 203);
            assert!(after_liquidity_index < 10 * RAY, 204);

            test_scenario::return_shared(pool_manager_info);
            test_scenario::return_shared(storage);
            test_scenario::return_shared(oracle);
            test_scenario::return_to_sender(scenario, oracle_cap);
        };

        test_scenario::end(scenario_val);
    }
}<|MERGE_RESOLUTION|>--- conflicted
+++ resolved
@@ -3,13 +3,8 @@
     use std::ascii;
 
     use app_manager::app_manager::{Self, TotalAppInfo};
-<<<<<<< HEAD
     use dola_types::types::{Self, DolaAddress};
     use lending_core::logic;
-=======
-    use dola_types::types::{create_dola_address, DolaAddress};
-    use lending_core::logic::{Self, is_liquid_asset, is_collateral, user_health_collateral_value};
->>>>>>> 5a00feb6
     use lending_core::math::{ray_mul, ray_div};
     use lending_core::storage::{Self, Storage, is_isolation_mode};
     use oracle::oracle::{Self, PriceOracle, OracleCap};
@@ -87,14 +82,10 @@
     /// 4
     const ISOLATE_POOL_ID: u16 = 4;
 
-<<<<<<< HEAD
-    public fun init_for_test(ctx: &mut TxContext) {
-=======
     /// 0.7
     const ISOLATE_CF: u256 = 700000000000000000000000000;
 
     public fun init_for_testing(ctx: &mut TxContext) {
->>>>>>> 5a00feb6
         oracle::init_for_testing(ctx);
         app_manager::init_for_testing(ctx);
         pool_manager::init_for_testing(ctx);
@@ -167,7 +158,6 @@
         pool_manager::set_pool_weight(&governance_cap, pool_manager_info, pool, 1);
 
         // register eth pool
-<<<<<<< HEAD
         let pool = types::create_dola_address(0, b"ETH");
         let pool_name = ascii::string(b"ETH");
         pool_manager::register_pool_id(
@@ -179,17 +169,20 @@
         );
         pool_manager::register_pool(&governance_cap, pool_manager_info, pool, ETH_POOL_ID);
         pool_manager::set_pool_weight(&governance_cap, pool_manager_info, pool, 1);
+
+        // register isolated pool
+        let pool = types::create_dola_address(0, b"ISOLATE");
+        let pool_name = ascii::string(b"ISOLATE");
+        pool_manager::register_pool_id(
+            &governance_cap,
+            pool_manager_info,
+            pool_name,
+            ISOLATE_POOL_ID,
+            ctx
+        );
+        pool_manager::register_pool(&governance_cap, pool_manager_info, pool, ISOLATE_POOL_ID);
+        pool_manager::set_pool_weight(&governance_cap, pool_manager_info, pool, 1);
         genesis::destroy(governance_cap);
-=======
-        let pool = create_dola_address(0, b"ETH");
-        let pool_name = string(b"ETH");
-        pool_manager::register_pool(&cap, pool_manager_info, pool, pool_name, ETH_POOL_ID, 1, ctx);
-
-        // register isolated pool
-        let pool = create_dola_address(0, b"ISOLATE");
-        let pool_name = string(b"ISOLATE");
-        pool_manager::register_pool(&cap, pool_manager_info, pool, pool_name, ISOLATE_POOL_ID, 1, ctx);
->>>>>>> 5a00feb6
     }
 
     public fun init_reserves(storage: &mut Storage, oracle: &mut PriceOracle, ctx: &mut TxContext) {
@@ -299,11 +292,7 @@
         let scenario_val = test_scenario::begin(creator);
         let scenario = &mut scenario_val;
         {
-<<<<<<< HEAD
-            init_for_test(test_scenario::ctx(scenario));
-=======
             init_for_testing(test_scenario::ctx(scenario));
->>>>>>> 5a00feb6
         };
         test_scenario::next_tx(scenario, creator);
         {
@@ -362,14 +351,8 @@
                 &pool_manager_cap,
                 &mut pool_manager_info,
                 supply_pool,
-<<<<<<< HEAD
-                0,
+                LENDING_APP_ID,
                 (supply_amount as u256),
-=======
-                LENDING_APP_ID,
-                supply_amount,
-                test_scenario::ctx(scenario)
->>>>>>> 5a00feb6
             );
             logic::execute_supply(
                 &storage_cap,
@@ -420,13 +403,8 @@
                 &pool_manager_cap,
                 &mut pool_manager_info,
                 borrow_pool,
-<<<<<<< HEAD
-                0,
+                LENDING_APP_ID,
                 (borrow_amount as u256)
-=======
-                LENDING_APP_ID,
-                borrow_amount
->>>>>>> 5a00feb6
             );
 
             // Check user dtoken
@@ -449,7 +427,7 @@
 
         let scenario_val = init_test_scenario(creator);
         let scenario = &mut scenario_val;
-        let btc_pool = create_dola_address(0, b"BTC");
+        let btc_pool = types::create_dola_address(0, b"BTC");
         let supply_pool = btc_pool;
         let supply_pool_id = BTC_POOL_ID;
         let supply_user_id = 0;
@@ -470,7 +448,7 @@
             let storage = test_scenario::take_shared<Storage>(scenario);
             let oracle = test_scenario::take_shared<PriceOracle>(scenario);
 
-            assert!(is_collateral(&mut storage, 0, BTC_POOL_ID), 201);
+            assert!(logic::is_collateral(&mut storage, 0, BTC_POOL_ID), 201);
             logic::cancel_as_collateral(
                 &storage_cap,
                 &mut pool_manager_info,
@@ -479,8 +457,8 @@
                 0,
                 BTC_POOL_ID
             );
-            assert!(is_liquid_asset(&mut storage, 0, BTC_POOL_ID), 202);
-            assert!(user_health_collateral_value(&mut storage, &mut oracle, 0) == 0, 203);
+            assert!(logic::is_liquid_asset(&mut storage, 0, BTC_POOL_ID), 202);
+            assert!(logic::user_health_collateral_value(&mut storage, &mut oracle, 0) == 0, 203);
 
             test_scenario::return_shared(pool_manager_info);
             test_scenario::return_shared(storage);
@@ -496,7 +474,7 @@
 
         let scenario_val = init_test_scenario(creator);
         let scenario = &mut scenario_val;
-        let isolate_pool = create_dola_address(0, b"ISOLATE");
+        let isolate_pool = types::create_dola_address(0, b"ISOLATE");
         supply_scenario(
             scenario,
             creator,
@@ -513,7 +491,7 @@
             let storage = test_scenario::take_shared<Storage>(scenario);
             let oracle = test_scenario::take_shared<PriceOracle>(scenario);
 
-            assert!(is_collateral(&mut storage, 0, ISOLATE_POOL_ID), 201);
+            assert!(logic::is_collateral(&mut storage, 0, ISOLATE_POOL_ID), 201);
             assert!(is_isolation_mode(&mut storage, 0), 202);
             logic::cancel_as_collateral(
                 &storage_cap,
@@ -523,9 +501,9 @@
                 0,
                 ISOLATE_POOL_ID
             );
-            assert!(is_liquid_asset(&mut storage, 0, ISOLATE_POOL_ID), 203);
+            assert!(logic::is_liquid_asset(&mut storage, 0, ISOLATE_POOL_ID), 203);
             assert!(!is_isolation_mode(&mut storage, 0), 204);
-            assert!(user_health_collateral_value(&mut storage, &mut oracle, 0) == 0, 205);
+            assert!(logic::user_health_collateral_value(&mut storage, &mut oracle, 0) == 0, 205);
 
             test_scenario::return_shared(pool_manager_info);
             test_scenario::return_shared(storage);
@@ -541,8 +519,8 @@
 
         let scenario_val = init_test_scenario(creator);
         let scenario = &mut scenario_val;
-        let isolate_pool = create_dola_address(0, b"ISOLATE");
-        let btc_pool = create_dola_address(0, b"BTC");
+        let isolate_pool = types::create_dola_address(0, b"ISOLATE");
+        let btc_pool = types::create_dola_address(0, b"BTC");
         supply_scenario(
             scenario,
             creator,
@@ -589,7 +567,7 @@
             let storage = test_scenario::take_shared<Storage>(scenario);
             let oracle = test_scenario::take_shared<PriceOracle>(scenario);
 
-            assert!(is_liquid_asset(&mut storage, 0, BTC_POOL_ID), 301);
+            assert!(logic::is_liquid_asset(&mut storage, 0, BTC_POOL_ID), 301);
             logic::as_collateral(
                 &storage_cap,
                 &mut pool_manager_info,
@@ -598,7 +576,7 @@
                 0,
                 BTC_POOL_ID
             );
-            assert!(is_collateral(&mut storage, 0, BTC_POOL_ID), 302);
+            assert!(logic::is_collateral(&mut storage, 0, BTC_POOL_ID), 302);
 
             test_scenario::return_shared(pool_manager_info);
             test_scenario::return_shared(storage);
@@ -636,7 +614,7 @@
 
         let scenario_val = init_test_scenario(creator);
         let scenario = &mut scenario_val;
-        let isolate_pool = create_dola_address(0, b"ISOLATE");
+        let isolate_pool = types::create_dola_address(0, b"ISOLATE");
         let supply_pool = isolate_pool;
         let supply_pool_id = ISOLATE_POOL_ID;
         let supply_user_id = 0;
@@ -654,7 +632,7 @@
         {
             let storage = test_scenario::take_shared<Storage>(scenario);
 
-            assert!(is_collateral(&mut storage, 0, ISOLATE_POOL_ID), 201);
+            assert!(logic::is_collateral(&mut storage, 0, ISOLATE_POOL_ID), 201);
             assert!(is_isolation_mode(&mut storage, 0), 202);
 
             test_scenario::return_shared(storage);
@@ -669,8 +647,8 @@
 
         let scenario_val = init_test_scenario(creator);
         let scenario = &mut scenario_val;
-        let isolate_pool = create_dola_address(0, b"ISOLATE");
-        let btc_pool = create_dola_address(0, b"BTC");
+        let isolate_pool = types::create_dola_address(0, b"ISOLATE");
+        let btc_pool = types::create_dola_address(0, b"BTC");
         supply_scenario(
             scenario,
             creator,
@@ -684,7 +662,7 @@
         {
             let storage = test_scenario::take_shared<Storage>(scenario);
 
-            assert!(is_collateral(&mut storage, 0, ISOLATE_POOL_ID), 201);
+            assert!(logic::is_collateral(&mut storage, 0, ISOLATE_POOL_ID), 201);
             assert!(is_isolation_mode(&mut storage, 0), 202);
 
             test_scenario::return_shared(storage);
@@ -703,7 +681,7 @@
         {
             let storage = test_scenario::take_shared<Storage>(scenario);
 
-            assert!(is_liquid_asset(&mut storage, 0, BTC_POOL_ID), 301);
+            assert!(logic::is_liquid_asset(&mut storage, 0, BTC_POOL_ID), 301);
 
             test_scenario::return_shared(storage);
         };
@@ -717,8 +695,8 @@
 
         let scenario_val = init_test_scenario(creator);
         let scenario = &mut scenario_val;
-        let isolate_pool = create_dola_address(0, b"ISOLATE");
-        let btc_pool = create_dola_address(0, b"BTC");
+        let isolate_pool = types::create_dola_address(0, b"ISOLATE");
+        let btc_pool = types::create_dola_address(0, b"BTC");
 
         supply_scenario(
             scenario,
@@ -742,7 +720,7 @@
         {
             let storage = test_scenario::take_shared<Storage>(scenario);
 
-            assert!(is_liquid_asset(&mut storage, 0, ISOLATE_POOL_ID), 201);
+            assert!(logic::is_liquid_asset(&mut storage, 0, ISOLATE_POOL_ID), 201);
 
             test_scenario::return_shared(storage);
         };
@@ -784,13 +762,8 @@
                 &pool_manager_cap,
                 &mut pool_manager_info,
                 btc_pool,
-<<<<<<< HEAD
-                0,
+                LENDING_APP_ID,
                 (withdraw_amount as u256)
-=======
-                LENDING_APP_ID,
-                withdraw_amount
->>>>>>> 5a00feb6
             );
 
             // Check user otoken
@@ -802,6 +775,7 @@
             test_scenario::return_shared(pool_manager_info);
             test_scenario::return_shared(storage);
             test_scenario::return_shared(oracle);
+            pool_manager::destroy_manager(pool_manager_cap);
         };
         test_scenario::end(scenario_val);
     }
@@ -813,8 +787,8 @@
         let scenario_val = init_test_scenario(creator);
         let scenario = &mut scenario_val;
 
-        let btc_pool = create_dola_address(0, b"BTC");
-        let usdt_pool = create_dola_address(0, b"USDT");
+        let btc_pool = types::create_dola_address(0, b"BTC");
+        let usdt_pool = types::create_dola_address(0, b"USDT");
         let supply_btc_amount = ONE;
         let supply_usdt_amount = 10000 * ONE;
         let borrow_usdt_amount = 5000 * ONE;
@@ -836,8 +810,8 @@
 
         let scenario_val = init_test_scenario(creator);
         let scenario = &mut scenario_val;
-        let isolate_pool = create_dola_address(0, b"ISOLATE");
-        let usdt_pool = create_dola_address(0, b"USDT");
+        let isolate_pool = types::create_dola_address(0, b"ISOLATE");
+        let usdt_pool = types::create_dola_address(0, b"USDT");
         let supply_usdt_amount = 1000 * ONE;
         let borrow_usdt_amount = 10 * ONE;
 
@@ -865,8 +839,8 @@
 
         let scenario_val = init_test_scenario(creator);
         let scenario = &mut scenario_val;
-        let isolate_pool = create_dola_address(0, b"ISOLATE");
-        let usdt_pool = create_dola_address(0, b"USDT");
+        let isolate_pool = types::create_dola_address(0, b"ISOLATE");
+        let usdt_pool = types::create_dola_address(0, b"USDT");
         let supply_usdt_amount = 5000 * ONE;
 
         // usdt borrow ceiling == 1000 * ONE
@@ -900,8 +874,8 @@
 
         let scenario_val = init_test_scenario(creator);
         let scenario = &mut scenario_val;
-        let isolate_pool = create_dola_address(0, b"ISOLATE");
-        let btc_pool = create_dola_address(0, b"BTC");
+        let isolate_pool = types::create_dola_address(0, b"ISOLATE");
+        let btc_pool = types::create_dola_address(0, b"BTC");
 
         supply_scenario(
             scenario,
@@ -917,14 +891,6 @@
         // User 0 borrow 100 satosi
         borrow_scenario(scenario, creator, btc_pool, BTC_POOL_ID, 0, 100);
 
-<<<<<<< HEAD
-            test_scenario::return_shared(pool_manager_info);
-            test_scenario::return_shared(storage);
-            test_scenario::return_shared(oracle);
-            pool_manager::destroy_manager(pool_manager_cap);
-        };
-=======
->>>>>>> 5a00feb6
         test_scenario::end(scenario_val);
     }
 
@@ -935,17 +901,9 @@
 
         let scenario_val = init_test_scenario(creator);
         let scenario = &mut scenario_val;
-<<<<<<< HEAD
-
-        let btc_pool = types::create_dola_address(0, b"BTC");
-        let usdt_pool = types::create_dola_address(0, b"USDT");
-        let supply_btc_amount = ONE;
-        let supply_usdt_amount = 10000 * ONE;
-        let borrow_usdt_amount = 5000 * ONE;
-=======
-        let isolate_pool = create_dola_address(0, b"ISOLATE");
-        let btc_pool = create_dola_address(0, b"BTC");
->>>>>>> 5a00feb6
+
+        let isolate_pool = types::create_dola_address(0, b"ISOLATE");
+        let btc_pool = types::create_dola_address(0, b"BTC");
 
         supply_scenario(scenario, creator, btc_pool, BTC_POOL_ID, 0, ONE);
 
@@ -1000,14 +958,8 @@
                 &pool_manager_cap,
                 &mut pool_manager_info,
                 usdt_pool,
-<<<<<<< HEAD
-                0,
+                LENDING_APP_ID,
                 (repay_usdt_amount as u256),
-=======
-                LENDING_APP_ID,
-                repay_usdt_amount,
-                test_scenario::ctx(scenario)
->>>>>>> 5a00feb6
             );
             logic::execute_repay(
                 &storage_cap,
@@ -1040,8 +992,8 @@
         let scenario_val = init_test_scenario(creator);
         let scenario = &mut scenario_val;
 
-        let isolate_pool = create_dola_address(0, b"ISOLATE");
-        let usdt_pool = create_dola_address(0, b"USDT");
+        let isolate_pool = types::create_dola_address(0, b"ISOLATE");
+        let usdt_pool = types::create_dola_address(0, b"USDT");
         let supply_isolate_amount = ONE;
         let supply_usdt_amount = 1000 * ONE;
         let borrow_usdt_amount = 50 * ONE;
@@ -1072,8 +1024,7 @@
                 &mut pool_manager_info,
                 usdt_pool,
                 LENDING_APP_ID,
-                repay_usdt_amount,
-                test_scenario::ctx(scenario)
+                (repay_usdt_amount as u256),
             );
             logic::execute_repay(
                 &storage_cap,
@@ -1097,6 +1048,7 @@
             test_scenario::return_shared(pool_manager_info);
             test_scenario::return_shared(storage);
             test_scenario::return_shared(oracle);
+            pool_manager::destroy_manager(pool_manager_cap);
         };
 
         test_scenario::end(scenario_val);
@@ -1467,7 +1419,7 @@
         let scenario_val = init_test_scenario(creator);
         let scenario = &mut scenario_val;
 
-        let btc_pool = create_dola_address(0, b"BTC");
+        let btc_pool = types::create_dola_address(0, b"BTC");
         let supply_btc_amount = ONE;
 
         // User 0 supply 1 btc
@@ -1557,8 +1509,8 @@
         let scenario_val = init_test_scenario(creator);
         let scenario = &mut scenario_val;
 
-        let btc_pool = create_dola_address(0, b"BTC");
-        let usdt_pool = create_dola_address(0, b"USDT");
+        let btc_pool = types::create_dola_address(0, b"BTC");
+        let usdt_pool = types::create_dola_address(0, b"USDT");
         let supply_btc_amount = ONE;
         let supply_usdt_amount = 10000 * ONE;
         let borrow_usdt_amount = 3000 * ONE;
@@ -1617,8 +1569,8 @@
         let scenario_val = init_test_scenario(creator);
         let scenario = &mut scenario_val;
 
-        let btc_pool = create_dola_address(0, b"BTC");
-        let usdt_pool = create_dola_address(0, b"USDT");
+        let btc_pool = types::create_dola_address(0, b"BTC");
+        let usdt_pool = types::create_dola_address(0, b"USDT");
         let supply_btc_amount = ONE;
         let supply_usdt_amount = 10000 * ONE;
         let borrow_usdt_amount = 8000 * ONE;
