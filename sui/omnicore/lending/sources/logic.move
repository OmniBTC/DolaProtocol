module lending::logic {
    use std::vector;

    use dola_types::types::{DolaAddress, decode_dola_address, encode_dola_address};
    use lending::math::{Self, calculate_compounded_interest, calculate_linear_interest, ray_mul, ray_div};
    use lending::rates;
    use lending::scaled_balance::{Self, balance_of};
    use lending::storage::{Self, StorageCap, Storage, get_liquidity_index, get_user_collaterals, get_user_scaled_otoken, get_user_loans, get_user_scaled_dtoken, add_user_collateral, add_user_loan, get_otoken_scaled_total_supply, get_borrow_index, get_dtoken_scaled_total_supply, get_app_id, remove_user_collateral, remove_user_loan, get_collateral_coefficient, get_borrow_coefficient, exist_user_info, get_user_average_liquidity, get_reserve_treasury};
    use oracle::oracle::{get_token_price, PriceOracle, get_timestamp};
    use pool_manager::pool_manager::{Self, PoolManagerInfo};
    use serde::serde::{deserialize_u64, deserialize_u8, vector_slice, deserialize_u16, serialize_u64, serialize_u16, serialize_vector, serialize_u8};
    use sui::math::{pow, min};
<<<<<<< HEAD

    const U64_MAX: u64 = 0xFFFFFFFFFFFFFFFF;
=======
>>>>>>> 3ea381fc

    const RAY: u64 = 100000000;

    /// 20%
    const MAX_DISCOUNT: u64 = 20000000;

    /// HF 1.25
    const TARGET_HEALTH_FACTOR: u64 = 125000000;

    const ECOLLATERAL_AS_LOAN: u64 = 0;

    const ENOT_HEALTH: u64 = 1;

    const EIS_HEALTH: u64 = 2;

    const ENOT_COLLATERAL: u64 = 3;

    const ENOT_LOAN: u64 = 4;

    const ENOT_ENOUGH_OTOKEN: u64 = 5;

    const ENOT_ENOUGH_LIQUIDITY: u64 = 6;

    const EINVALID_LENGTH: u64 = 7;

    const EZERO_APP_LIQUIDITY: u64 = 8;

    public fun execute_liquidate(
        cap: &StorageCap,
        pool_manager_info: &PoolManagerInfo,
        storage: &mut Storage,
        oracle: &mut PriceOracle,
        liquidator: u64,
        violator: u64,
        collateral: u16,
        loan: u16,
        repay_debt: u64,
    ): (u64, u64) {
        update_state(cap, storage, oracle, loan);
        update_state(cap, storage, oracle, collateral);
        update_average_liquidity(cap, storage, oracle, liquidator);
        assert!(is_collateral(storage, violator, collateral), ENOT_COLLATERAL);
        assert!(is_loan(storage, violator, loan), ENOT_LOAN);
        assert!(!is_health(storage, oracle, violator), EIS_HEALTH);
        let (max_liquidable_collateral, max_liquidable_debt) = calculate_max_liquidation(
            storage,
            oracle,
            liquidator,
            violator,
            collateral,
            loan
        );

        let treasury_factor = storage::get_treasury_factor(storage, collateral);

        let (actual_liquidable_collateral, actual_liquidable_debt, liquidator_acquired_collateral, treasury_reserved_collateral, excess_repay_amount) = calculate_actual_liquidation(
            max_liquidable_collateral,
            max_liquidable_debt,
            repay_debt,
            treasury_factor
        );

        let treasury = get_reserve_treasury(storage, collateral);
        burn_dtoken(cap, storage, violator, loan, actual_liquidable_debt);
        burn_otoken(cap, storage, violator, collateral, actual_liquidable_collateral);
        mint_otoken(cap, storage, treasury, collateral, treasury_reserved_collateral);
        update_interest_rate(cap, pool_manager_info, storage, collateral);
        update_interest_rate(cap, pool_manager_info, storage, loan);
        update_average_liquidity(cap, storage, oracle, violator);
        (liquidator_acquired_collateral, excess_repay_amount)
    }

    public fun execute_supply(
        cap: &StorageCap,
        pool_manager_info: &PoolManagerInfo,
        storage: &mut Storage,
        oracle: &mut PriceOracle,
        dola_user_id: u64,
        dola_pool_id: u16,
        token_amount: u64,
    ) {
        assert!(!is_loan(storage, dola_user_id, dola_pool_id), ENOT_LOAN);
        update_state(cap, storage, oracle, dola_pool_id);
        mint_otoken(cap, storage, dola_user_id, dola_pool_id, token_amount);
        update_interest_rate(cap, pool_manager_info, storage, dola_pool_id);
        if (!is_collateral(storage, dola_user_id, dola_pool_id)) {
            add_user_collateral(cap, storage, oracle, dola_user_id, dola_pool_id);
        };
        update_average_liquidity(cap, storage, oracle, dola_user_id);
    }

    public fun execute_withdraw(
        cap: &StorageCap,
        pool_manager_info: &PoolManagerInfo,
        storage: &mut Storage,
        oracle: &mut PriceOracle,
        dola_user_id: u64,
        dola_pool_id: u16,
        withdraw_amount: u64,
    ) {
        update_state(cap, storage, oracle, dola_pool_id);
        // check otoken amount
        let otoken_amount = user_collateral_balance(storage, dola_user_id, dola_pool_id);
        assert!(withdraw_amount <= otoken_amount, ENOT_ENOUGH_OTOKEN);
        burn_otoken(cap, storage, dola_user_id, dola_pool_id, withdraw_amount);

        update_interest_rate(cap, pool_manager_info, storage, dola_pool_id);

        assert!(is_health(storage, oracle, dola_user_id), ENOT_HEALTH);
        if (withdraw_amount == otoken_amount) {
            remove_user_collateral(cap, storage, dola_user_id, dola_pool_id);
        };
        update_average_liquidity(cap, storage, oracle, dola_user_id);
    }

    public fun execute_borrow(
        cap: &StorageCap,
        pool_manager_info: &PoolManagerInfo,
        storage: &mut Storage,
        oracle: &mut PriceOracle,
        dola_user_id: u64,
        borrow_pool_id: u16,
        borrow_amount: u64,
    ) {
        update_state(cap, storage, oracle, borrow_pool_id);

        assert!(!is_collateral(storage, dola_user_id, borrow_pool_id), ECOLLATERAL_AS_LOAN);
        if (!is_loan(storage, dola_user_id, borrow_pool_id)) {
            add_user_loan(cap, storage, oracle, dola_user_id, borrow_pool_id);
        };
        mint_dtoken(cap, storage, dola_user_id, borrow_pool_id, borrow_amount);

        let liquidity = pool_manager::get_app_liquidity(
            pool_manager_info,
            borrow_pool_id,
            get_app_id(storage)
        );
        assert!((borrow_amount as u128) <= liquidity, ENOT_ENOUGH_LIQUIDITY);
        assert!(is_health(storage, oracle, dola_user_id), ENOT_HEALTH);
        update_interest_rate(cap, pool_manager_info, storage, borrow_pool_id);
        update_average_liquidity(cap, storage, oracle, dola_user_id);
    }

    public fun execute_repay(
        cap: &StorageCap,
        pool_manager_info: &PoolManagerInfo,
        storage: &mut Storage,
        oracle: &mut PriceOracle,
<<<<<<< HEAD
        dola_user_id: u64,
        dola_pool_id: u16,
        repay_amount: u64,
    ) {
        update_state(cap, storage, oracle, dola_pool_id);
        let debt = user_loan_balance(storage, dola_user_id, dola_pool_id);
        let repay_debt = if (debt > repay_amount) { repay_amount } else { debt };
        burn_dtoken(cap, storage, dola_user_id, dola_pool_id, repay_debt);
        if (repay_amount >= repay_debt) {
            remove_user_loan(cap, storage, dola_user_id, dola_pool_id);
            let excess_repay_amount = repay_amount - repay_debt;
            if (excess_repay_amount > 0) {
                mint_otoken(cap, storage, dola_user_id, dola_pool_id, excess_repay_amount);
                add_user_collateral(cap, storage, oracle, dola_user_id, dola_pool_id);
            }
        };
        update_interest_rate(cap, pool_manager_info, storage, dola_pool_id);
        update_average_liquidity(cap, storage, oracle, dola_user_id);
=======
        repay_user_id: u64,
        repay_pool_id: u16,
        repay_amount: u64,
    ) {
        update_state(cap, storage, oracle, repay_pool_id);
        let debt = user_loan_balance(storage, repay_user_id, repay_pool_id);
        let repay_debt = min(repay_amount, debt);
        burn_dtoken(cap, storage, repay_user_id, repay_pool_id, repay_debt);
        if (repay_amount >= debt) {
            remove_user_loan(cap, storage, repay_user_id, repay_pool_id);
            let excess_repay_amount = repay_amount - debt;
            if (excess_repay_amount > 0) {
                mint_otoken(cap, storage, repay_user_id, repay_pool_id, excess_repay_amount);
                add_user_collateral(cap, storage, repay_user_id, repay_pool_id);
            }
        };
        update_interest_rate(cap, pool_manager_info, storage, repay_pool_id);
>>>>>>> 3ea381fc
    }

    public fun is_health(storage: &mut Storage, oracle: &mut PriceOracle, dola_user_id: u64): bool {
        user_health_factor(storage, oracle, dola_user_id) >= RAY
    }

    public fun is_collateral(storage: &mut Storage, dola_user_id: u64, dola_pool_id: u16): bool {
        if (exist_user_info(storage, dola_user_id)) {
            let collaterals = get_user_collaterals(storage, dola_user_id);
            vector::contains(&collaterals, &dola_pool_id)
        } else {
            false
        }
    }

    public fun is_loan(storage: &mut Storage, dola_user_id: u64, dola_pool_id: u16): bool {
        if (exist_user_info(storage, dola_user_id)) {
            let loans = get_user_loans(storage, dola_user_id);
            vector::contains(&loans, &dola_pool_id)
        } else {
            false
        }
    }

    public fun user_health_factor(storage: &mut Storage, oracle: &mut PriceOracle, dola_user_id: u64): u64 {
        let health_collateral_value = user_health_collateral_value(storage, oracle, dola_user_id);
        let health_loan_value = user_health_loan_value(storage, oracle, dola_user_id);
        if (health_loan_value > 0) {
            ray_div(health_collateral_value, health_loan_value)
        } else {
            U64_MAX
        }
    }

    public fun user_collateral_value(
        storage: &mut Storage,
        oracle: &mut PriceOracle,
        dola_user_id: u64,
        dola_pool_id: u16
    ): u64 {
        let balance = user_collateral_balance(storage, dola_user_id, dola_pool_id);
        let (price, decimal) = get_token_price(oracle, dola_pool_id);
        (((balance as u128) * (price as u128) / (pow(10, decimal) as u128)) as u64)
    }

    public fun user_collateral_balance(
        storage: &mut Storage,
        dola_user_id: u64,
        dola_pool_id: u16
    ): u64 {
        let scaled_balance = get_user_scaled_otoken(storage, dola_user_id, dola_pool_id);
        let current_index = get_liquidity_index(storage, dola_pool_id);
        balance_of(scaled_balance, current_index)
    }

    public fun user_loan_value(
        storage: &mut Storage,
        oracle: &mut PriceOracle,
        dola_user_id: u64,
        dola_pool_id: u16
    ): u64 {
        let balance = user_loan_balance(storage, dola_user_id, dola_pool_id);
        let (price, decimal) = get_token_price(oracle, dola_pool_id);
        (((balance as u128) * (price as u128) / (pow(10, decimal) as u128)) as u64)
    }

    public fun user_loan_balance(
        storage: &mut Storage,
        dola_user_id: u64,
        dola_pool_id: u16
    ): u64 {
        let scaled_balance = get_user_scaled_dtoken(storage, dola_user_id, dola_pool_id);
        let current_index = get_liquidity_index(storage, dola_pool_id);
        balance_of(scaled_balance, current_index)
    }

    public fun user_health_collateral_value(
        storage: &mut Storage,
        oracle: &mut PriceOracle,
        dola_user_id: u64
    ): u64 {
        let collaterals = get_user_collaterals(storage, dola_user_id);
        let length = vector::length(&collaterals);
        let value = 0;
        let i = 0;
        while (i < length) {
            let collateral = vector::borrow(&collaterals, i);
            let collateral_coefficient = get_collateral_coefficient(storage, *collateral);
            let collateral_value = user_collateral_value(storage, oracle, dola_user_id, *collateral);
            value = value + ray_mul(collateral_value, collateral_coefficient);
            i = i + 1;
        };
        value
    }

    public fun user_health_loan_value(
        storage: &mut Storage,
        oracle: &mut PriceOracle,
        dola_user_id: u64
    ): u64 {
        let loans = get_user_loans(storage, dola_user_id);
        let length = vector::length(&loans);
        let value = 0;
        let i = 0;
        while (i < length) {
            let loan = vector::borrow(&loans, i);
            let borrow_coefficient = get_borrow_coefficient(storage, *loan);
            let loan_value = user_loan_value(storage, oracle, dola_user_id, *loan);
            value = value + ray_mul(loan_value, borrow_coefficient);
            i = i + 1;
        };
        value
    }

    public fun user_total_collateral_value(
        storage: &mut Storage,
        oracle: &mut PriceOracle,
        dola_user_id: u64
    ): u64 {
        let collaterals = get_user_collaterals(storage, dola_user_id);
        let length = vector::length(&collaterals);
        let value = 0;
        let i = 0;
        while (i < length) {
            let collateral = vector::borrow(&collaterals, i);
            let collateral_value = user_collateral_value(storage, oracle, dola_user_id, *collateral);
            value = value + collateral_value;
            i = i + 1;
        };
        value
    }

    public fun user_total_loan_value(storage: &mut Storage, oracle: &mut PriceOracle, dola_user_id: u64): u64 {
        let loans = get_user_loans(storage, dola_user_id);
        let length = vector::length(&loans);
        let value = 0;
        let i = 0;
        while (i < length) {
            let loan = vector::borrow(&loans, i);
            let loan_value = user_loan_value(storage, oracle, dola_user_id, *loan);
            value = value + loan_value;
            i = i + 1;
        };
        value
    }

    public fun calculate_value(oracle: &mut PriceOracle, dola_pool_id: u16, amount: u64): u64 {
        let (price, decimal) = get_token_price(oracle, dola_pool_id);
        (((amount as u128) * (price as u128) / (pow(10, decimal) as u128)) as u64)
    }

    public fun calculate_amount(oracle: &mut PriceOracle, dola_pool_id: u16, value: u64): u64 {
        let (price, decimal) = get_token_price(oracle, dola_pool_id);
        (((value as u128) * (pow(10, decimal) as u128)) / (price as u128) as u64)
    }

    public fun calculate_liquidation_base_discount(
        storage: &mut Storage,
        oracle: &mut PriceOracle,
        violator: u64
    ): u64 {
        let health_collateral_value = user_health_collateral_value(storage, oracle, violator);
        let health_loan_value = user_health_loan_value(storage, oracle, violator);
        // health_collateral_value < health_loan_value
        RAY - ray_div(health_collateral_value, health_loan_value)
    }

    public fun calculate_liquidation_discount(
        storage: &mut Storage,
        oracle: &mut PriceOracle,
        liquidator: u64,
        violator: u64,
        collateral: u16,
        loan: u16
    ): u64 {
        let base_discount = calculate_liquidation_base_discount(storage, oracle, violator);
        let average_liquidity = get_user_average_liquidity(storage, liquidator);
        let health_loan_value = user_health_loan_value(storage, oracle, violator);
        let borrow_coefficient = get_borrow_coefficient(storage, loan);
        let discount_booster = ray_div(average_liquidity, 5 * ray_mul(health_loan_value, borrow_coefficient));
        discount_booster = min(discount_booster, RAY) + RAY;
        let treasury_factor = storage::get_treasury_factor(storage, collateral);
        let liquidation_discount = ray_mul(base_discount, discount_booster) + treasury_factor;
        min(liquidation_discount, MAX_DISCOUNT)
    }

    public fun calculate_max_liquidation(
        storage: &mut Storage,
        oracle: &mut PriceOracle,
        liquidator: u64,
        violator: u64,
        collateral: u16,
        loan: u16
    ): (u64, u64) {
        let liquidation_discount = calculate_liquidation_discount(
            storage,
            oracle,
            liquidator,
            violator,
            collateral,
            loan
        );

        let health_collateral_value = user_health_collateral_value(storage, oracle, violator);
        let health_loan_value = user_health_loan_value(storage, oracle, violator);

        let borrow_coefficient = get_borrow_coefficient(storage, loan);
        let collateral_coefficient = get_collateral_coefficient(storage, collateral);

        let target_health_value = ray_mul(health_loan_value, TARGET_HEALTH_FACTOR) - health_collateral_value;
        let target_coefficient = ray_mul(
            ray_mul(TARGET_HEALTH_FACTOR, RAY - liquidation_discount),
            borrow_coefficient
        ) - collateral_coefficient;

        let max_liquidable_collateral_value = ray_div(target_health_value, target_coefficient);
        let user_max_collateral_value = user_collateral_value(storage, oracle, violator, collateral);
        let collateral_ratio = ray_div(user_max_collateral_value, max_liquidable_collateral_value);

        let max_liquidable_debt_vaule = ray_mul(max_liquidable_collateral_value, RAY - liquidation_discount);
        let user_max_debt_value = user_loan_value(storage, oracle, violator, loan);
        let debt_ratio = ray_div(user_max_debt_value, max_liquidable_debt_vaule);

        let ratio = min(min(collateral_ratio, debt_ratio), RAY);
        let max_liquidable_collateral = calculate_amount(
            oracle,
            collateral,
            ray_mul(max_liquidable_collateral_value, ratio)
        );
        let max_liquidable_debt = calculate_amount(oracle, loan, ray_mul(max_liquidable_debt_vaule, ratio));
        (max_liquidable_collateral, max_liquidable_debt)
    }

    public fun calculate_actual_liquidation(
        max_liquidable_collateral: u64,
        max_liquidable_debt: u64,
        repay_debt: u64,
        treasury_factor: u64
    ): (u64, u64, u64, u64, u64) {
        let excess_repay_amount;
        let actual_liquidable_collateral;
        let actual_liquidable_debt;

        if (repay_debt >= max_liquidable_debt) {
            excess_repay_amount = repay_debt - max_liquidable_debt;
            actual_liquidable_collateral = max_liquidable_collateral;
            actual_liquidable_debt = max_liquidable_debt;
        } else {
            excess_repay_amount = 0;
            actual_liquidable_debt = repay_debt;
            actual_liquidable_collateral = ray_mul(
                max_liquidable_collateral,
                ray_div(actual_liquidable_debt, max_liquidable_debt)
            );
        };

        let liquidator_acquired_collateral = ray_mul(actual_liquidable_collateral, RAY - treasury_factor);
        let treasury_reserved_collateral = ray_mul(actual_liquidable_collateral, treasury_factor);
        (actual_liquidable_collateral, actual_liquidable_debt, liquidator_acquired_collateral, treasury_reserved_collateral, excess_repay_amount)
    }

    public fun total_otoken_supply(storage: &mut Storage, dola_pool_id: u16): u128 {
        let scaled_total_otoken_supply = get_otoken_scaled_total_supply(storage, dola_pool_id);
        let current_index = get_liquidity_index(storage, dola_pool_id);
        scaled_total_otoken_supply * (current_index as u128) / (RAY as u128)
    }

    public fun total_dtoken_supply(storage: &mut Storage, dola_pool_id: u16): u128 {
        let scaled_total_dtoken_supply = get_dtoken_scaled_total_supply(storage, dola_pool_id);
        let current_index = get_borrow_index(storage, dola_pool_id);
        scaled_total_dtoken_supply * (current_index as u128) / (RAY as u128)
    }

    public fun mint_otoken(
        cap: &StorageCap, // todo! Where manage this?
        storage: &mut Storage,
        dola_user_id: u64,
        dola_pool_id: u16,
        token_amount: u64,
    ) {
        let scaled_amount = scaled_balance::mint_scaled(token_amount, get_liquidity_index(storage, dola_pool_id));
        storage::mint_otoken_scaled(
            cap,
            storage,
            dola_pool_id,
            dola_user_id,
            scaled_amount
        );
    }

    public fun burn_otoken(
        cap: &StorageCap,
        storage: &mut Storage,
        dola_user_id: u64,
        dola_pool_id: u16,
        token_amount: u64,
    ) {
        let scaled_amount = scaled_balance::burn_scaled(token_amount, get_liquidity_index(storage, dola_pool_id));
        storage::burn_otoken_scaled(
            cap,
            storage,
            dola_pool_id,
            dola_user_id,
            scaled_amount
        );
    }

    public fun mint_dtoken(
        cap: &StorageCap,
        storage: &mut Storage,
        dola_user_id: u64,
        dola_pool_id: u16,
        token_amount: u64,
    ) {
        let scaled_amount = scaled_balance::mint_scaled(token_amount, get_liquidity_index(storage, dola_pool_id));
        storage::mint_dtoken_scaled(
            cap,
            storage,
            dola_pool_id,
            dola_user_id,
            scaled_amount
        );
    }

    public fun burn_dtoken(
        cap: &StorageCap,
        storage: &mut Storage,
        dola_user_id: u64,
        dola_pool_id: u16,
        token_amount: u64,
    ) {
        let scaled_amount = scaled_balance::burn_scaled(token_amount, get_liquidity_index(storage, dola_pool_id));
        storage::burn_dtoken_scaled(
            cap,
            storage,
            dola_pool_id,
            dola_user_id,
            scaled_amount
        );
    }

    public fun update_average_liquidity(
        cap: &StorageCap,
        storage: &mut Storage,
        oracle: &mut PriceOracle,
        dola_user_id: u64
    ) {
        if (exist_user_info(storage, dola_user_id)) {
            let current_timestamp = get_timestamp(oracle);
            let last_update_timestamp = storage::get_user_last_timestamp(storage, dola_user_id);
            let health_collateral_value = user_health_collateral_value(storage, oracle, dola_user_id);
            let health_loan_value = user_health_loan_value(storage, oracle, dola_user_id);
            if (health_collateral_value > health_loan_value) {
                let health_value = health_collateral_value - health_loan_value;
                let average_liquidity = storage::get_user_average_liquidity(storage, dola_user_id);
                let new_average_liquidity = math::calculate_average_liquidity(
                    current_timestamp,
                    last_update_timestamp,
                    average_liquidity,
                    health_value
                );
                storage::update_user_average_liquidity(cap, storage, oracle, dola_user_id, new_average_liquidity);
            } else {
                storage::update_user_average_liquidity(cap, storage, oracle, dola_user_id, 0);
            }
        }
    }

    public fun update_state(
        cap: &StorageCap,
        storage: &mut Storage,
        oracle: &mut PriceOracle,
        dola_pool_id: u16,
    ) {
        // todo: use sui timestamp
        let current_timestamp = get_timestamp(oracle);

        let last_update_timestamp = storage::get_last_update_timestamp(storage, dola_pool_id);
        let dtoken_scaled_total_supply = storage::get_dtoken_scaled_total_supply(storage, dola_pool_id);
        let current_borrow_index = storage::get_borrow_index(storage, dola_pool_id);
        let current_liquidity_index = storage::get_liquidity_index(storage, dola_pool_id);

        let treasury_factor = storage::get_treasury_factor(storage, dola_pool_id);

        let new_borrow_index = math::ray_mul(calculate_compounded_interest(
            current_timestamp,
            last_update_timestamp,
            storage::get_borrow_rate(storage, dola_pool_id)
        ), current_borrow_index) ;

        let new_liquidity_index = math::ray_mul(calculate_linear_interest(
            current_timestamp,
            last_update_timestamp,
            storage::get_liquidity_rate(storage, dola_pool_id)
        ), current_liquidity_index);

        let mint_to_treasury = ((dtoken_scaled_total_supply *
            ((new_borrow_index - current_borrow_index) as u128) /
            (RAY as u128) * (treasury_factor as u128) / (RAY as u128)) as u64);
        storage::update_state(cap, storage, dola_pool_id, new_borrow_index, new_liquidity_index, mint_to_treasury);
    }

    public fun update_interest_rate(
        cap: &StorageCap,
        pool_manager_info: &PoolManagerInfo,
        storage: &mut Storage,
        dola_pool_id: u16,
    ) {
        let liquidity = pool_manager::get_app_liquidity(
            pool_manager_info,
            dola_pool_id,
            get_app_id(storage)
        );
        assert!(liquidity > 0, EZERO_APP_LIQUIDITY);
        let borrow_rate = rates::calculate_borrow_rate(storage, dola_pool_id, liquidity);
        let liquidity_rate = rates::calculate_liquidity_rate(storage, dola_pool_id, borrow_rate, liquidity);
        storage::update_interest_rate(cap, storage, dola_pool_id, borrow_rate, liquidity_rate);
    }

    public fun encode_app_payload(
        call_type: u8,
        amount: u64,
        receiver: DolaAddress,
        liquidate_user_id: u64
    ): vector<u8> {
        let payload = vector::empty<u8>();
        serialize_u64(&mut payload, amount);
        let receiver = encode_dola_address(receiver);
        serialize_u16(&mut payload, (vector::length(&receiver) as u16));
        serialize_vector(&mut payload, receiver);
        serialize_u64(&mut payload, liquidate_user_id);
        serialize_u8(&mut payload, call_type);
        payload
    }

    public fun decode_app_payload(app_payload: vector<u8>): (u8, u64, DolaAddress, u64) {
        let index = 0;
        let data_len;

        data_len = 8;
        let amount = deserialize_u64(&vector_slice(&app_payload, index, index + data_len));
        index = index + data_len;

        data_len = 2;
        let receive_length = deserialize_u16(&vector_slice(&app_payload, index, index + data_len));
        index = index + data_len;

        data_len = (receive_length as u64);
        let receiver = decode_dola_address(vector_slice(&app_payload, index, index + data_len));
        index = index + data_len;

        data_len = 8;
        let liquidate_user_id = deserialize_u64(&vector_slice(&app_payload, index, index + data_len));
        index = index + data_len;

        data_len = 1;
        let call_type = deserialize_u8(&vector_slice(&app_payload, index, index + data_len));
        index = index + data_len;

        assert!(index == vector::length(&app_payload), EINVALID_LENGTH);

        (call_type, amount, receiver, liquidate_user_id)
    }
}<|MERGE_RESOLUTION|>--- conflicted
+++ resolved
@@ -10,11 +10,8 @@
     use pool_manager::pool_manager::{Self, PoolManagerInfo};
     use serde::serde::{deserialize_u64, deserialize_u8, vector_slice, deserialize_u16, serialize_u64, serialize_u16, serialize_vector, serialize_u8};
     use sui::math::{pow, min};
-<<<<<<< HEAD
 
     const U64_MAX: u64 = 0xFFFFFFFFFFFFFFFF;
-=======
->>>>>>> 3ea381fc
 
     const RAY: u64 = 100000000;
 
@@ -163,18 +160,17 @@
         pool_manager_info: &PoolManagerInfo,
         storage: &mut Storage,
         oracle: &mut PriceOracle,
-<<<<<<< HEAD
         dola_user_id: u64,
         dola_pool_id: u16,
         repay_amount: u64,
     ) {
         update_state(cap, storage, oracle, dola_pool_id);
         let debt = user_loan_balance(storage, dola_user_id, dola_pool_id);
-        let repay_debt = if (debt > repay_amount) { repay_amount } else { debt };
+        let repay_debt = min(repay_amount, debt);
         burn_dtoken(cap, storage, dola_user_id, dola_pool_id, repay_debt);
-        if (repay_amount >= repay_debt) {
+        if (repay_amount >= debt) {
             remove_user_loan(cap, storage, dola_user_id, dola_pool_id);
-            let excess_repay_amount = repay_amount - repay_debt;
+            let excess_repay_amount = repay_amount - debt;
             if (excess_repay_amount > 0) {
                 mint_otoken(cap, storage, dola_user_id, dola_pool_id, excess_repay_amount);
                 add_user_collateral(cap, storage, oracle, dola_user_id, dola_pool_id);
@@ -182,25 +178,6 @@
         };
         update_interest_rate(cap, pool_manager_info, storage, dola_pool_id);
         update_average_liquidity(cap, storage, oracle, dola_user_id);
-=======
-        repay_user_id: u64,
-        repay_pool_id: u16,
-        repay_amount: u64,
-    ) {
-        update_state(cap, storage, oracle, repay_pool_id);
-        let debt = user_loan_balance(storage, repay_user_id, repay_pool_id);
-        let repay_debt = min(repay_amount, debt);
-        burn_dtoken(cap, storage, repay_user_id, repay_pool_id, repay_debt);
-        if (repay_amount >= debt) {
-            remove_user_loan(cap, storage, repay_user_id, repay_pool_id);
-            let excess_repay_amount = repay_amount - debt;
-            if (excess_repay_amount > 0) {
-                mint_otoken(cap, storage, repay_user_id, repay_pool_id, excess_repay_amount);
-                add_user_collateral(cap, storage, repay_user_id, repay_pool_id);
-            }
-        };
-        update_interest_rate(cap, pool_manager_info, storage, repay_pool_id);
->>>>>>> 3ea381fc
     }
 
     public fun is_health(storage: &mut Storage, oracle: &mut PriceOracle, dola_user_id: u64): bool {
