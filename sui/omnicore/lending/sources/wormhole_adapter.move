module lending::wormhole_adapter {
    use std::option::{Self, Option};

    use dola_types::types::dola_chain_id;
    use lending::logic::{execute_supply, execute_withdraw, execute_borrow, execute_repay, execute_liquidate, decode_app_payload};
    use lending::storage::{StorageCap, Storage, get_app_cap};
    use oracle::oracle::PriceOracle;
    use pool_manager::pool_manager::{PoolManagerInfo, get_id_by_pool, find_pool_by_chain, get_pool_liquidity};
<<<<<<< HEAD
    use sui::coin::Coin;
=======
    use sui::coin::{Self, Coin};
>>>>>>> 7cae9c76
    use sui::object::{Self, UID};
    use sui::sui::SUI;
    use sui::transfer;
    use sui::tx_context::TxContext;
    use user_manager::user_manager::{UserManagerInfo, get_dola_user_id};
    use wormhole::state::State as WormholeState;
    use wormhole_bridge::bridge_core::{Self, CoreState};

    const EMUST_NONE: u64 = 0;

    const EMUST_SOME: u64 = 1;

    const ENOT_ENOUGH_LIQUIDITY: u64 = 2;

    struct WormholeAdapater has key {
        id: UID,
        storage_cap: Option<StorageCap>
    }

    fun init(ctx: &mut TxContext) {
        transfer::share_object(WormholeAdapater {
            id: object::new(ctx),
            storage_cap: option::none()
        })
    }

    public fun transfer_storage_cap(
        wormhole_adapter: &mut WormholeAdapater,
        storage_cap: StorageCap
    ) {
        assert!(option::is_none(&wormhole_adapter.storage_cap), EMUST_NONE);
        option::fill(&mut wormhole_adapter.storage_cap, storage_cap);
    }

    fun get_storage_cap(wormhole_adapter: &WormholeAdapater): &StorageCap {
        assert!(option::is_some(&wormhole_adapter.storage_cap), EMUST_SOME);
        option::borrow(&wormhole_adapter.storage_cap)
    }

    public entry fun supply(
        wormhole_adapter: &WormholeAdapater,
        pool_manager_info: &mut PoolManagerInfo,
        user_manager_info: &mut UserManagerInfo,
        wormhole_state: &mut WormholeState,
        core_state: &mut CoreState,
        oracle: &mut PriceOracle,
        storage: &mut Storage,
        vaa: vector<u8>,
        ctx: &mut TxContext
    ) {
        let cap = get_storage_cap(wormhole_adapter);
        let (pool, user, amount, _app_payload) = bridge_core::receive_deposit(
            wormhole_state,
            core_state,
            get_app_cap(cap, storage),
            vaa,
            pool_manager_info,
            user_manager_info,
            ctx
        );
        let dola_pool_id = get_id_by_pool(pool_manager_info, pool);
        let dola_user_id = get_dola_user_id(user_manager_info, user);
        execute_supply(
            cap,
            pool_manager_info,
            storage,
            oracle,
            dola_user_id,
            dola_pool_id,
            amount
        );
    }

    public entry fun withdraw(
        wormhole_adapter: &WormholeAdapater,
        pool_manager_info: &mut PoolManagerInfo,
        user_manager_info: &mut UserManagerInfo,
        wormhole_state: &mut WormholeState,
        core_state: &mut CoreState,
        oracle: &mut PriceOracle,
        storage: &mut Storage,
        wormhole_message_fee: Coin<SUI>,
        vaa: vector<u8>,
        ctx: &mut TxContext
    ) {
        let cap = get_storage_cap(wormhole_adapter);
        let (pool, user, app_payload) = bridge_core::receive_withdraw(
            wormhole_state,
            core_state,
            get_app_cap(cap, storage),
            vaa,
            ctx
        );
        let dola_pool_id = get_id_by_pool(pool_manager_info, pool);
        let dola_user_id = get_dola_user_id(user_manager_info, user);
        let (_, token_amount, receiver, _) = decode_app_payload(app_payload);

        let dst_chain = dola_chain_id(&receiver);
        let dst_pool = find_pool_by_chain(pool_manager_info, dola_pool_id, dst_chain);
        assert!(option::is_some(&dst_pool), EMUST_SOME);
        let dst_pool = option::destroy_some(dst_pool);

        // check pool liquidity
        let pool_liquidity = get_pool_liquidity(pool_manager_info, dst_pool);
<<<<<<< HEAD
        assert!(pool_liquidity >= (token_amount as u128), ENOT_ENOUGH_LIQUIDITY);
=======
        assert!(pool_liquidity >= token_amount, ENOT_ENOUGH_LIQUIDITY);
>>>>>>> 7cae9c76

        execute_withdraw(
            cap,
            pool_manager_info,
            storage,
            oracle,
            dola_user_id,
            dola_pool_id,
            token_amount,
        );
        bridge_core::send_withdraw(
            wormhole_state,
            core_state,
            get_app_cap(cap, storage),
            pool_manager_info,
            dst_pool,
            receiver,
            token_amount,
            wormhole_message_fee
        );
    }


    public entry fun borrow(
        wormhole_adapter: &WormholeAdapater,
        pool_manager_info: &mut PoolManagerInfo,
        user_manager_info: &mut UserManagerInfo,
        wormhole_state: &mut WormholeState,
        core_state: &mut CoreState,
        oracle: &mut PriceOracle,
        storage: &mut Storage,
        wormhole_message_fee: Coin<SUI>,
        vaa: vector<u8>,
        ctx: &mut TxContext
    ) {
        let cap = get_storage_cap(wormhole_adapter);
        let (pool, user, app_payload) = bridge_core::receive_withdraw(
            wormhole_state,
            core_state,
            get_app_cap(cap, storage),
            vaa,
            ctx
        );
        let dola_pool_id = get_id_by_pool(pool_manager_info, pool);
        let dola_user_id = get_dola_user_id(user_manager_info, user);
        let (_, token_amount, receiver, _) = decode_app_payload(app_payload);

        let dst_chain = dola_chain_id(&receiver);
        let dst_pool = find_pool_by_chain(pool_manager_info, dola_pool_id, dst_chain);
        assert!(option::is_some(&dst_pool), EMUST_SOME);
        let dst_pool = option::destroy_some(dst_pool);
        // check pool liquidity
        let pool_liquidity = get_pool_liquidity(pool_manager_info, dst_pool);
<<<<<<< HEAD
        assert!(pool_liquidity >= (token_amount as u128), ENOT_ENOUGH_LIQUIDITY);
=======
        assert!(pool_liquidity >= token_amount, ENOT_ENOUGH_LIQUIDITY);
>>>>>>> 7cae9c76

        execute_borrow(cap, pool_manager_info, storage, oracle, dola_user_id, dola_pool_id, token_amount);
        bridge_core::send_withdraw(
            wormhole_state,
            core_state,
            get_app_cap(cap, storage),
            pool_manager_info,
            dst_pool,
            receiver,
            token_amount,
            wormhole_message_fee
        );
    }

    public entry fun repay(
        wormhole_adapter: &WormholeAdapater,
        pool_manager_info: &mut PoolManagerInfo,
        user_manager_info: &mut UserManagerInfo,
        wormhole_state: &mut WormholeState,
        core_state: &mut CoreState,
        oracle: &mut PriceOracle,
        storage: &mut Storage,
        vaa: vector<u8>,
        ctx: &mut TxContext
    ) {
        let cap = get_storage_cap(wormhole_adapter);
        let (pool, user, amount, _app_payload) = bridge_core::receive_deposit(
            wormhole_state,
            core_state,
            get_app_cap(cap, storage),
            vaa,
            pool_manager_info,
            user_manager_info,
            ctx
        );
        let dola_pool_id = get_id_by_pool(pool_manager_info, pool);
        let dola_user_id = get_dola_user_id(user_manager_info, user);
        execute_repay(cap, pool_manager_info, storage, oracle, dola_user_id, dola_pool_id, amount);
    }

    public entry fun liquidate(
        wormhole_adapter: &WormholeAdapater,
        pool_manager_info: &mut PoolManagerInfo,
        user_manager_info: &mut UserManagerInfo,
        wormhole_state: &mut WormholeState,
        core_state: &mut CoreState,
        oracle: &mut PriceOracle,
        storage: &mut Storage,
        wormhole_message_fee: Coin<SUI>,
        vaa: vector<u8>,
        ctx: &mut TxContext
    ) {
        let cap = get_storage_cap(wormhole_adapter);
        let (deposit_pool, deposit_user, deposit_amount, withdraw_pool, _app_id, app_payload) = bridge_core::receive_deposit_and_withdraw(
            wormhole_state,
            core_state,
            get_app_cap(cap, storage),
            vaa,
            pool_manager_info,
            ctx
        );
        let (_, _, receiver, violator) = decode_app_payload(app_payload);

        let liquidator = get_dola_user_id(user_manager_info, deposit_user);
        let dst_chain = dola_chain_id(&receiver);
        let deposit_dola_pool_id = get_id_by_pool(pool_manager_info, deposit_pool);
        let withdraw_dola_pool_id = get_id_by_pool(pool_manager_info, withdraw_pool);
        let dst_pool = find_pool_by_chain(pool_manager_info, withdraw_dola_pool_id, dst_chain);
        assert!(option::is_some(&dst_pool), EMUST_SOME);
        let dst_pool = option::destroy_some(dst_pool);

        let (withdraw_amount, return_repay_amount) = execute_liquidate(
            cap,
            pool_manager_info,
            storage,
            oracle,
            liquidator,
            violator,
            withdraw_dola_pool_id,
            deposit_dola_pool_id,
            deposit_amount,
        );

        // check pool liquidity
        let pool_liquidity = get_pool_liquidity(pool_manager_info, dst_pool);
<<<<<<< HEAD
        assert!(pool_liquidity >= (withdraw_amount as u128), ENOT_ENOUGH_LIQUIDITY);
=======
        assert!(pool_liquidity >= withdraw_amount, ENOT_ENOUGH_LIQUIDITY);
>>>>>>> 7cae9c76

        bridge_core::send_withdraw(
            wormhole_state,
            core_state,
            get_app_cap(cap, storage),
            pool_manager_info,
            dst_pool,
            receiver,
            withdraw_amount,
            wormhole_message_fee
        );

        if (return_repay_amount > 0) {
            let repay_pool = find_pool_by_chain(pool_manager_info, deposit_dola_pool_id, dst_chain);
            assert!(option::is_some(&repay_pool), EMUST_SOME);
            let repay_pool = option::destroy_some(repay_pool);
            let pool_liquidity = get_pool_liquidity(pool_manager_info, repay_pool);
            assert!(pool_liquidity >= return_repay_amount, ENOT_ENOUGH_LIQUIDITY);
            bridge_core::send_withdraw(
                wormhole_state,
                core_state,
                get_app_cap(cap, storage),
                pool_manager_info,
                repay_pool,
                receiver,
                return_repay_amount,
                coin::zero<SUI>(ctx)
            );
        }
    }
}<|MERGE_RESOLUTION|>--- conflicted
+++ resolved
@@ -6,11 +6,7 @@
     use lending::storage::{StorageCap, Storage, get_app_cap};
     use oracle::oracle::PriceOracle;
     use pool_manager::pool_manager::{PoolManagerInfo, get_id_by_pool, find_pool_by_chain, get_pool_liquidity};
-<<<<<<< HEAD
-    use sui::coin::Coin;
-=======
     use sui::coin::{Self, Coin};
->>>>>>> 7cae9c76
     use sui::object::{Self, UID};
     use sui::sui::SUI;
     use sui::transfer;
@@ -115,11 +111,7 @@
 
         // check pool liquidity
         let pool_liquidity = get_pool_liquidity(pool_manager_info, dst_pool);
-<<<<<<< HEAD
         assert!(pool_liquidity >= (token_amount as u128), ENOT_ENOUGH_LIQUIDITY);
-=======
-        assert!(pool_liquidity >= token_amount, ENOT_ENOUGH_LIQUIDITY);
->>>>>>> 7cae9c76
 
         execute_withdraw(
             cap,
@@ -173,11 +165,7 @@
         let dst_pool = option::destroy_some(dst_pool);
         // check pool liquidity
         let pool_liquidity = get_pool_liquidity(pool_manager_info, dst_pool);
-<<<<<<< HEAD
         assert!(pool_liquidity >= (token_amount as u128), ENOT_ENOUGH_LIQUIDITY);
-=======
-        assert!(pool_liquidity >= token_amount, ENOT_ENOUGH_LIQUIDITY);
->>>>>>> 7cae9c76
 
         execute_borrow(cap, pool_manager_info, storage, oracle, dola_user_id, dola_pool_id, token_amount);
         bridge_core::send_withdraw(
@@ -263,11 +251,7 @@
 
         // check pool liquidity
         let pool_liquidity = get_pool_liquidity(pool_manager_info, dst_pool);
-<<<<<<< HEAD
         assert!(pool_liquidity >= (withdraw_amount as u128), ENOT_ENOUGH_LIQUIDITY);
-=======
-        assert!(pool_liquidity >= withdraw_amount, ENOT_ENOUGH_LIQUIDITY);
->>>>>>> 7cae9c76
 
         bridge_core::send_withdraw(
             wormhole_state,
@@ -285,7 +269,7 @@
             assert!(option::is_some(&repay_pool), EMUST_SOME);
             let repay_pool = option::destroy_some(repay_pool);
             let pool_liquidity = get_pool_liquidity(pool_manager_info, repay_pool);
-            assert!(pool_liquidity >= return_repay_amount, ENOT_ENOUGH_LIQUIDITY);
+            assert!(pool_liquidity >= (return_repay_amount as u128), ENOT_ENOUGH_LIQUIDITY);
             bridge_core::send_withdraw(
                 wormhole_state,
                 core_state,
