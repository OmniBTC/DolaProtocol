module omnipool::pool {
    use std::signer;
    use std::string;
    use std::vector;

    use aptos_std::type_info;
    use aptos_framework::account::{Self, SignerCapability};
    use aptos_framework::aptos_account;
    use aptos_framework::aptos_coin::AptosCoin;
    use aptos_framework::coin::{Self, Coin};

<<<<<<< HEAD
    use dola_types::types::{Self, DolaAddress};
    use serde::serde;
=======
    use dola_types::types::{DolaAddress, encode_dola_address, decode_dola_address, dola_address, convert_address_to_dola, convert_pool_to_dola, convert_dola_to_address, create_dola_address};
    use serde::serde::{serialize_vector, serialize_u64, deserialize_u64, vector_slice, serialize_u16, deserialize_u16};
>>>>>>> 5a00feb6
    use serde::u16::{Self, U16};

    const SEED: vector<u8> = b"Dola omnipool";

    const EINVALID_LENGTH: u64 = 0;

    const EMUST_DEPLOYER: u64 = 1;

    const EINVALID_TOKEN: u64 = 2;

    const EINVALID_ADMIN: u64 = 3;

    const EMUST_INIT: u64 = 4;

    const ENOT_INIT: u64 = 5;

    const EHAS_POOL: u64 = 6;


    struct PoolManager has key {
        resource_cap: SignerCapability
    }

    /// The user_addr's information is recorded in the protocol, and the pool only needs to record itself
    struct Pool<phantom CoinType> has key, store {
        balance: Coin<CoinType>
    }

    /// Give permission to the bridge when Pool is in use
    struct PoolCap has key, store {}

    /// Make sure the user_addr has aptos coin, and help register if they don't.
    fun transfer<X>(coin_x: Coin<X>, to: address) {
        if (!coin::is_account_registered<X>(to) && type_info::type_of<X>() == type_info::type_of<AptosCoin>()) {
            aptos_account::create_account(to);
        };
        coin::deposit(to, coin_x);
    }

    public fun ensure_admin(sender: &signer): bool {
        signer::address_of(sender) == @omnipool
    }

    public fun ensure_init(): bool {
        exists<PoolManager>(get_resource_address())
    }

    public fun exist_pool<CoinType>(): bool {
        exists<Pool<CoinType>>(get_resource_address())
    }

    public fun register_cap(sender: &signer): PoolCap {
        assert!(ensure_admin(sender), EINVALID_ADMIN);
        // todo! consider into govern
        PoolCap {}
    }

    public fun delete_cap(pool_cap: PoolCap) {
        let PoolCap {} = pool_cap;
    }

    public entry fun init_pool(sender: &signer) {
        assert!(ensure_admin(sender), EINVALID_ADMIN);
        assert!(!ensure_init(), ENOT_INIT);
        let (resource_signer, resource_cap) = account::create_resource_account(sender, SEED);
        move_to(&resource_signer, PoolManager {
            resource_cap
        });
    }

    public fun get_resource_address(): address {
        account::create_resource_address(&@omnipool, SEED)
    }

    public fun get_coin_decimal<CoinType>(): u8 {
        coin::decimals<CoinType>()
    }

    public fun convert_amount(amount: u64, cur_decimal: u8, target_decimal: u8): u64 {
        while (cur_decimal != target_decimal) {
            if (cur_decimal < target_decimal) {
                amount = amount * 10;
                cur_decimal = cur_decimal + 1;
            }else {
                amount = amount / 10;
                cur_decimal = cur_decimal - 1;
            };
        };
        amount
    }

    /// Normal amount in dola protocol
    /// 1. Pool class normal
    /// 2. Application class normal
    public fun normal_amount<CoinType>(amount: u64): u64 {
        let cur_decimal = get_coin_decimal<CoinType>();
        let target_decimal = 8;
        convert_amount(amount, cur_decimal, target_decimal)
    }

    public fun unnormal_amount<CoinType>(amount: u64): u64 {
        let cur_decimal = 8;
        let target_decimal = get_coin_decimal<CoinType>();
        convert_amount(amount, cur_decimal, target_decimal)
    }

    public entry fun create_pool<CoinType>(sender: &signer) acquires PoolManager {
        assert!(ensure_admin(sender), EINVALID_ADMIN);
        assert!(ensure_init(), EMUST_INIT);
        assert!(!exist_pool<CoinType>(), EHAS_POOL);
        let resource_cap = &borrow_global<PoolManager>(get_resource_address()).resource_cap;
        move_to(&account::create_signer_with_capability(resource_cap), Pool<CoinType> {
            balance: coin::zero()
        });
    }

    /// call by user_addr or application
    public fun deposit_to<CoinType>(
        sender: &signer,
        deposit_coin: Coin<CoinType>,
        app_id: U16,
        app_payload: vector<u8>,
    ): vector<u8> acquires Pool {
        let amount = normal_amount<CoinType>(coin::value(&deposit_coin));
        let user_addr = types::convert_address_to_dola(signer::address_of(sender));
        let pool_addr = types::convert_pool_to_dola<CoinType>();
        let pool_payload = encode_send_deposit_payload(
            pool_addr, user_addr, amount, app_id, app_payload
        );
        let pool = borrow_global_mut<Pool<CoinType>>(get_resource_address());
        coin::merge(&mut pool.balance, deposit_coin);
        pool_payload
    }

    /// call by user_addr or application
    public fun withdraw_to(
        sender: &signer,
        withdraw_chain_id: U16,
        withdraw_pool_address: vector<u8>,
        app_id: U16,
        app_payload: vector<u8>,
    ): vector<u8> {
<<<<<<< HEAD
        let user_addr = types::convert_address_to_dola(signer::address_of(sender));
        let pool_addr = types::convert_pool_to_dola<CoinType>();
=======
        let user_addr = convert_address_to_dola(signer::address_of(sender));
        let pool_addr = create_dola_address(withdraw_chain_id, withdraw_pool_address);
>>>>>>> 5a00feb6
        let pool_payload = encode_send_withdraw_payload(pool_addr, user_addr, app_id, app_payload);
        pool_payload
    }

    /// call by bridge
    public fun inner_withdraw<CoinType>(
        _: &PoolCap,
        user_addr: DolaAddress,
        amount: u64,
        pool_addr: DolaAddress,
    ) acquires Pool {
        let user_addr = types::convert_dola_to_address(user_addr);
        amount = unnormal_amount<CoinType>(amount);
        let pool = borrow_global_mut<Pool<CoinType>>(get_resource_address());
        let balance = coin::extract(&mut pool.balance, amount);
        assert!(types::get_dola_address(&pool_addr) == *string::bytes(&type_info::type_name<CoinType>()), EINVALID_TOKEN);
        transfer(balance, user_addr);
    }

    // todo! Should this action be moved to the application level or delete
    public fun deposit_and_withdraw<DepositCoinType>(
        sender: &signer,
        deposit_coin: Coin<DepositCoinType>,
        withdraw_chain_id: U16,
        withdraw_pool_address: vector<u8>,
        app_id: U16,
        app_payload: vector<u8>,
    ): vector<u8> acquires Pool {
        let amount = normal_amount<DepositCoinType>(coin::value(&deposit_coin));
        let depoist_user = types::convert_address_to_dola(signer::address_of(sender));
        let deposit_pool_address = types::convert_pool_to_dola<DepositCoinType>();

        let pool = borrow_global_mut<Pool<DepositCoinType>>(get_resource_address());
        coin::merge(&mut pool.balance, deposit_coin);
<<<<<<< HEAD
        let withdraw_pool_address = types::convert_pool_to_dola<WithdrawCoinType>();
=======
        let withdraw_pool_address = create_dola_address(withdraw_chain_id, withdraw_pool_address);
>>>>>>> 5a00feb6

        let pool_payload = encode_send_deposit_and_withdraw_payload(
            deposit_pool_address,
            depoist_user,
            amount,
            withdraw_pool_address,
            app_id,
            app_payload
        );
        pool_payload
    }


    /// encode deposit msg
    public fun encode_send_deposit_payload(
        pool_addr: DolaAddress,
        user_addr: DolaAddress,
        amount: u64,
        app_id: U16,
        app_payload: vector<u8>
    ): vector<u8> {
        let pool_payload = vector::empty<u8>();

        let pool_addr = types::encode_dola_address(pool_addr);
        serde::serialize_u16(&mut pool_payload, u16::from_u64(vector::length(&pool_addr)));
        serde::serialize_vector(&mut pool_payload, pool_addr);

        let user_addr = types::encode_dola_address(user_addr);
        serde::serialize_u16(&mut pool_payload, u16::from_u64(vector::length(&user_addr)));
        serde::serialize_vector(&mut pool_payload, user_addr);

        serde::serialize_u64(&mut pool_payload, amount);

        serde::serialize_u16(&mut pool_payload, app_id);

        if (vector::length(&app_payload) > 0) {
            serde::serialize_u16(&mut pool_payload, u16::from_u64(vector::length(&app_payload)));
            serde::serialize_vector(&mut pool_payload, app_payload);
        };
        pool_payload
    }

    /// decode deposit msg
    public fun decode_send_deposit_payload(
        pool_payload: vector<u8>
    ): (DolaAddress, DolaAddress, u64, U16, vector<u8>) {
        let length = vector::length(&pool_payload);
        let index = 0;
        let data_len;

        data_len = 2;
        let pool_len = serde::deserialize_u16(&serde::vector_slice(&pool_payload, index, index + data_len));
        index = index + data_len;

        data_len = u16::to_u64(pool_len);
        let pool_addr = types::decode_dola_address(serde::vector_slice(&pool_payload, index, index + data_len));
        index = index + data_len;

        data_len = 2;
        let user_len = serde::deserialize_u16(&serde::vector_slice(&pool_payload, index, index + data_len));
        index = index + data_len;

        data_len = u16::to_u64(user_len);
        let user_addr = types::decode_dola_address(serde::vector_slice(&pool_payload, index, index + data_len));
        index = index + data_len;

        data_len = 8;
        let amount = serde::deserialize_u64(&serde::vector_slice(&pool_payload, index, index + data_len));
        index = index + data_len;

        data_len = 2;
        let app_id = serde::deserialize_u16(&serde::vector_slice(&pool_payload, index, index + data_len));
        index = index + data_len;

        let app_payload = vector::empty<u8>();
        if (length > index) {
            data_len = 2;
            let app_payload_len = serde::deserialize_u16(&serde::vector_slice(&pool_payload, index, index + data_len));
            index = index + data_len;

            data_len = u16::to_u64(app_payload_len);
            app_payload = serde::vector_slice(&pool_payload, index, index + data_len);
            index = index + data_len;
        };

        assert!(length == index, EINVALID_LENGTH);

        (pool_addr, user_addr, amount, app_id, app_payload)
    }

    /// encode whihdraw msg
    public fun encode_send_withdraw_payload(
        pool_addr: DolaAddress,
        user_addr: DolaAddress,
        app_id: U16,
        app_payload: vector<u8>
    ): vector<u8> {
        let pool_payload = vector::empty<u8>();

        let pool_addr = types::encode_dola_address(pool_addr);
        serde::serialize_u16(&mut pool_payload, u16::from_u64(vector::length(&pool_addr)));
        serde::serialize_vector(&mut pool_payload, pool_addr);

        let user_addr = types::encode_dola_address(user_addr);
        serde::serialize_u16(&mut pool_payload, u16::from_u64(vector::length(&user_addr)));
        serde::serialize_vector(&mut pool_payload, user_addr);

        serde::serialize_u16(&mut pool_payload, app_id);

        if (vector::length(&app_payload) > 0) {
            serde::serialize_u16(&mut pool_payload, u16::from_u64(vector::length(&app_payload)));
            serde::serialize_vector(&mut pool_payload, app_payload);
        };
        pool_payload
    }

    /// decode withdraw msg
    public fun decode_send_withdraw_payload(
        pool_payload: vector<u8>
    ): (DolaAddress, DolaAddress, U16, vector<u8>) {
        let length = vector::length(&pool_payload);
        let index = 0;
        let data_len;

        data_len = 2;
        let pool_len = serde::deserialize_u16(&serde::vector_slice(&pool_payload, index, index + data_len));
        index = index + data_len;

        data_len = u16::to_u64(pool_len);
        let pool_addr = types::decode_dola_address(serde::vector_slice(&pool_payload, index, index + data_len));
        index = index + data_len;

        data_len = 2;
        let user_len = serde::deserialize_u16(&serde::vector_slice(&pool_payload, index, index + data_len));
        index = index + data_len;

        data_len = u16::to_u64(user_len);
        let user_addr = types::decode_dola_address(serde::vector_slice(&pool_payload, index, index + data_len));
        index = index + data_len;

        data_len = 2;
        let app_id = serde::deserialize_u16(&serde::vector_slice(&pool_payload, index, index + data_len));
        index = index + data_len;

        let app_payload = vector::empty<u8>();
        if (length > index) {
            data_len = 2;
            let app_payload_len = serde::deserialize_u16(&serde::vector_slice(&pool_payload, index, index + data_len));
            index = index + data_len;

            data_len = u16::to_u64(app_payload_len);
            app_payload = serde::vector_slice(&pool_payload, index, index + data_len);
            index = index + data_len;
        };

        assert!(length == index, EINVALID_LENGTH);

        (pool_addr, user_addr, app_id, app_payload)
    }

    public fun encode_send_deposit_and_withdraw_payload(
        deposit_pool: DolaAddress,
        deposit_user: DolaAddress,
        deposit_amount: u64,
        withdraw_pool: DolaAddress,
        app_id: U16,
        app_payload: vector<u8>
    ): vector<u8> {
        let pool_payload = vector::empty<u8>();

        let deposit_pool = types::encode_dola_address(deposit_pool);
        serde::serialize_u16(&mut pool_payload, u16::from_u64(vector::length(&deposit_pool)));
        serde::serialize_vector(&mut pool_payload, deposit_pool);

        let deposit_user = types::encode_dola_address(deposit_user);
        serde::serialize_u16(&mut pool_payload, u16::from_u64(vector::length(&deposit_user)));
        serde::serialize_vector(&mut pool_payload, deposit_user);

        serde::serialize_u64(&mut pool_payload, deposit_amount);

        let withdraw_pool = types::encode_dola_address(withdraw_pool);
        serde::serialize_u16(&mut pool_payload, u16::from_u64(vector::length(&withdraw_pool)));
        serde::serialize_vector(&mut pool_payload, withdraw_pool);

        serde::serialize_u16(&mut pool_payload, app_id);

        serde::serialize_u16(&mut pool_payload, u16::from_u64(vector::length(&app_payload)));
        serde::serialize_vector(&mut pool_payload, app_payload);

        pool_payload
    }

    public fun decode_send_deposit_and_withdraw_payload(
        pool_payload: vector<u8>
    ): (DolaAddress, DolaAddress, u64, DolaAddress, U16, vector<u8>) {
        let length = vector::length(&pool_payload);
        let index = 0;
        let data_len;

        data_len = 2;
        let deposit_pool_len = serde::deserialize_u16(&serde::vector_slice(&pool_payload, index, index + data_len));
        index = index + data_len;

        data_len = u16::to_u64(deposit_pool_len);
        let deposit_pool = types::decode_dola_address(serde::vector_slice(&pool_payload, index, index + data_len));
        index = index + data_len;

        data_len = 2;
        let deposit_user_len = serde::deserialize_u16(&serde::vector_slice(&pool_payload, index, index + data_len));
        index = index + data_len;

        data_len = u16::to_u64(deposit_user_len);
        let deposit_user = types::decode_dola_address(serde::vector_slice(&pool_payload, index, index + data_len));
        index = index + data_len;

        data_len = 8;
        let deposit_amount = serde::deserialize_u64(&serde::vector_slice(&pool_payload, index, index + data_len));
        index = index + data_len;

        data_len = 2;
        let withdraw_pool_len = serde::deserialize_u16(&serde::vector_slice(&pool_payload, index, index + data_len));
        index = index + data_len;

        data_len = u16::to_u64(withdraw_pool_len);
        let withdraw_pool = types::decode_dola_address(serde::vector_slice(&pool_payload, index, index + data_len));
        index = index + data_len;

        data_len = 2;
        let app_id = serde::deserialize_u16(&serde::vector_slice(&pool_payload, index, index + data_len));
        index = index + data_len;

        let app_payload = vector::empty<u8>();
        if (length > index) {
            data_len = 2;
            let app_payload_len = serde::deserialize_u16(&serde::vector_slice(&pool_payload, index, index + data_len));
            index = index + data_len;

            data_len = u16::to_u64(app_payload_len);
            app_payload = serde::vector_slice(&pool_payload, index, index + data_len);
            index = index + data_len;
        };

        assert!(length == index, EINVALID_LENGTH);

        (deposit_pool, deposit_user, deposit_amount, withdraw_pool, app_id, app_payload)
    }

    /// encode deposit msg
    public fun encode_receive_withdraw_payload(
        source_chain_id: U16,
        nonce: u64,
        pool_addr: DolaAddress,
        user_addr: DolaAddress,
        amount: u64
    ): vector<u8> {
        let pool_payload = vector::empty<u8>();

        serde::serialize_u16(&mut pool_payload, source_chain_id);
        serde::serialize_u64(&mut pool_payload, nonce);

        let pool_addr = types::encode_dola_address(pool_addr);
        serde::serialize_u16(&mut pool_payload, u16::from_u64(vector::length(&pool_addr)));
        serde::serialize_vector(&mut pool_payload, pool_addr);

        serde::serialize_u16(&mut pool_payload, u16::from_u64(vector::length(&types::get_dola_address(&user_addr))));
        serde::serialize_vector(&mut pool_payload, types::get_dola_address(&user_addr));

        serde::serialize_u64(&mut pool_payload, amount);

        pool_payload
    }

    /// decode deposit msg
    public fun decode_receive_withdraw_payload(pool_payload: vector<u8>): (U16, u64, DolaAddress, DolaAddress, u64) {
        let length = vector::length(&pool_payload);
        let index = 0;
        let data_len;

        data_len = 2;
        let source_chain_id = serde::deserialize_u16(&serde::vector_slice(&pool_payload, index, index + data_len));
        index = index + data_len;

        data_len = 8;
        let nonce = serde::deserialize_u64(&serde::vector_slice(&pool_payload, index, index + data_len));
        index = index + data_len;

        data_len = 2;
        let pool_len = serde::deserialize_u16(&serde::vector_slice(&pool_payload, index, index + data_len));
        index = index + data_len;

        data_len = u16::to_u64(pool_len);
        let pool_addr = types::decode_dola_address(serde::vector_slice(&pool_payload, index, index + data_len));
        index = index + data_len;

        data_len = 2;
        let user_len = serde::deserialize_u16(&serde::vector_slice(&pool_payload, index, index + data_len));
        index = index + data_len;

        data_len = u16::to_u64(user_len);
        let user_addr = types::decode_dola_address(serde::vector_slice(&pool_payload, index, index + data_len));
        index = index + data_len;

        data_len = 8;
        let amount = serde::deserialize_u64(&serde::vector_slice(&pool_payload, index, index + data_len));
        index = index + data_len;

        assert!(length == index, EINVALID_LENGTH);

        (source_chain_id, nonce, pool_addr, user_addr, amount)
    }
}<|MERGE_RESOLUTION|>--- conflicted
+++ resolved
@@ -9,13 +9,8 @@
     use aptos_framework::aptos_coin::AptosCoin;
     use aptos_framework::coin::{Self, Coin};
 
-<<<<<<< HEAD
     use dola_types::types::{Self, DolaAddress};
     use serde::serde;
-=======
-    use dola_types::types::{DolaAddress, encode_dola_address, decode_dola_address, dola_address, convert_address_to_dola, convert_pool_to_dola, convert_dola_to_address, create_dola_address};
-    use serde::serde::{serialize_vector, serialize_u64, deserialize_u64, vector_slice, serialize_u16, deserialize_u16};
->>>>>>> 5a00feb6
     use serde::u16::{Self, U16};
 
     const SEED: vector<u8> = b"Dola omnipool";
@@ -158,13 +153,8 @@
         app_id: U16,
         app_payload: vector<u8>,
     ): vector<u8> {
-<<<<<<< HEAD
         let user_addr = types::convert_address_to_dola(signer::address_of(sender));
-        let pool_addr = types::convert_pool_to_dola<CoinType>();
-=======
-        let user_addr = convert_address_to_dola(signer::address_of(sender));
-        let pool_addr = create_dola_address(withdraw_chain_id, withdraw_pool_address);
->>>>>>> 5a00feb6
+        let pool_addr = types::create_dola_address(withdraw_chain_id, withdraw_pool_address);
         let pool_payload = encode_send_withdraw_payload(pool_addr, user_addr, app_id, app_payload);
         pool_payload
     }
@@ -199,11 +189,7 @@
 
         let pool = borrow_global_mut<Pool<DepositCoinType>>(get_resource_address());
         coin::merge(&mut pool.balance, deposit_coin);
-<<<<<<< HEAD
-        let withdraw_pool_address = types::convert_pool_to_dola<WithdrawCoinType>();
-=======
-        let withdraw_pool_address = create_dola_address(withdraw_chain_id, withdraw_pool_address);
->>>>>>> 5a00feb6
+        let withdraw_pool_address = types::create_dola_address(withdraw_chain_id, withdraw_pool_address);
 
         let pool_payload = encode_send_deposit_and_withdraw_payload(
             deposit_pool_address,
